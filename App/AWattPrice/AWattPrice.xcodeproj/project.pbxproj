--- conflicted
+++ resolved
@@ -1120,11 +1120,7 @@
 				CODE_SIGN_IDENTITY = "Apple Development";
 				"CODE_SIGN_IDENTITY[sdk=macosx*]" = "Apple Development";
 				CODE_SIGN_STYLE = Automatic;
-<<<<<<< HEAD
-				CURRENT_PROJECT_VERSION = 28;
-=======
 				CURRENT_PROJECT_VERSION = 29;
->>>>>>> af9ce6cb
 				DEVELOPMENT_ASSET_PATHS = "\"AWattPrice/Preview Content\"";
 				DEVELOPMENT_TEAM = RC32A2AMHF;
 				ENABLE_BITCODE = YES;
@@ -1157,11 +1153,7 @@
 				CODE_SIGN_ENTITLEMENTS = Entitlements/AWattPriceProduction.entitlements;
 				CODE_SIGN_IDENTITY = "Apple Development";
 				CODE_SIGN_STYLE = Automatic;
-<<<<<<< HEAD
-				CURRENT_PROJECT_VERSION = 28;
-=======
 				CURRENT_PROJECT_VERSION = 29;
->>>>>>> af9ce6cb
 				DEVELOPMENT_ASSET_PATHS = "\"AWattPrice/Preview Content\"";
 				DEVELOPMENT_TEAM = RC32A2AMHF;
 				ENABLE_BITCODE = YES;
