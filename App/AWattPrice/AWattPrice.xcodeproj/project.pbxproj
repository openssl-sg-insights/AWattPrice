// !$*UTF8*$!
{
	archiveVersion = 1;
	classes = {
	};
	objectVersion = 50;
	objects = {

/* Begin PBXBuildFile section */
		610BC1E825D14DAE00699EF9 /* Calendar.swift in Sources */ = {isa = PBXBuildFile; fileRef = 610BC1E725D14DAE00699EF9 /* Calendar.swift */; };
		610E649A2573077900C1BAD9 /* ContentView.swift in Sources */ = {isa = PBXBuildFile; fileRef = 610E64992573077900C1BAD9 /* ContentView.swift */; };
		6117E9DA2590B52300A2B475 /* PushNotificationManager.swift in Sources */ = {isa = PBXBuildFile; fileRef = 6117E9D72590B52300A2B475 /* PushNotificationManager.swift */; };
		6117E9DB2590B52300A2B475 /* UploadAPNsTokenToServer.swift in Sources */ = {isa = PBXBuildFile; fileRef = 6117E9D82590B52300A2B475 /* UploadAPNsTokenToServer.swift */; };
		6117E9E12590B65C00A2B475 /* AppDelegate.swift in Sources */ = {isa = PBXBuildFile; fileRef = 6117E9E02590B65C00A2B475 /* AppDelegate.swift */; };
		61190586256081A9007C04D3 /* Shapes.swift in Sources */ = {isa = PBXBuildFile; fileRef = 61190585256081A9007C04D3 /* Shapes.swift */; };
		61190591256081E8007C04D3 /* EnergyPriceSingleBar.swift in Sources */ = {isa = PBXBuildFile; fileRef = 61190590256081E8007C04D3 /* EnergyPriceSingleBar.swift */; };
		61190596256083FE007C04D3 /* UpdatedDataView.swift in Sources */ = {isa = PBXBuildFile; fileRef = 61190595256083FE007C04D3 /* UpdatedDataView.swift */; };
		611D15AF251680B9000691C6 /* CheapestTimeView.swift in Sources */ = {isa = PBXBuildFile; fileRef = 611D15AE251680B9000691C6 /* CheapestTimeView.swift */; };
		61200EC3253A050700A104B1 /* SplashScreenStartView.swift in Sources */ = {isa = PBXBuildFile; fileRef = 61200EC2253A050700A104B1 /* SplashScreenStartView.swift */; };
		6122114F25951BCE003D6512 /* NotificationSettingView.swift in Sources */ = {isa = PBXBuildFile; fileRef = 6122114E25951BCE003D6512 /* NotificationSettingView.swift */; };
		6122115D25951C8E003D6512 /* PriceDropsBelowValueNotificationView.swift in Sources */ = {isa = PBXBuildFile; fileRef = 6122115C25951C8D003D6512 /* PriceDropsBelowValueNotificationView.swift */; };
		6122C061259DD42F003BE302 /* WhatsNewPage.swift in Sources */ = {isa = PBXBuildFile; fileRef = 6122C060259DD42F003BE302 /* WhatsNewPage.swift */; };
		61260069253B0AB9009E0126 /* DataDownloadAndError.swift in Sources */ = {isa = PBXBuildFile; fileRef = 61260068253B0AB9009E0126 /* DataDownloadAndError.swift */; };
		61286F0C25ABBCF300CE1D61 /* Environment.swift in Sources */ = {isa = PBXBuildFile; fileRef = 61286F0B25ABBCF300CE1D61 /* Environment.swift */; };
		6137124925CDD43900F93564 /* Assets.xcassets in Resources */ = {isa = PBXBuildFile; fileRef = 6166E80125C570A800281830 /* Assets.xcassets */; };
		613F26BB25CBE11C0038A211 /* AWattPriceUITests.swift in Sources */ = {isa = PBXBuildFile; fileRef = 617D85CE25052C37009E18FB /* AWattPriceUITests.swift */; };
		613F276725CBFED10038A211 /* PersistenceManager.swift in Sources */ = {isa = PBXBuildFile; fileRef = 613F275C25CBFE560038A211 /* PersistenceManager.swift */; };
		6141BFF725ADC60000608290 /* SF-Compact-Display-Black.otf in Resources */ = {isa = PBXBuildFile; fileRef = 6141BFF625ADC60000608290 /* SF-Compact-Display-Black.otf */; };
		6141BFF825ADC60000608290 /* SF-Compact-Display-Black.otf in Resources */ = {isa = PBXBuildFile; fileRef = 6141BFF625ADC60000608290 /* SF-Compact-Display-Black.otf */; };
		6141BFF925ADC60000608290 /* SF-Compact-Display-Black.otf in Resources */ = {isa = PBXBuildFile; fileRef = 6141BFF625ADC60000608290 /* SF-Compact-Display-Black.otf */; };
		614C55832573D421009B5241 /* UpdateDataTimeFormatter.swift in Sources */ = {isa = PBXBuildFile; fileRef = 614C55822573D421009B5241 /* UpdateDataTimeFormatter.swift */; };
		614E784D25068F6100A7ED83 /* DownloadData.swift in Sources */ = {isa = PBXBuildFile; fileRef = 614E784C25068F6100A7ED83 /* DownloadData.swift */; };
		615468532520D214004FBEF7 /* Localizable.strings in Resources */ = {isa = PBXBuildFile; fileRef = 615468552520D214004FBEF7 /* Localizable.strings */; };
		6154C51F25CE97A700A1304E /* EntityHelpers.swift in Sources */ = {isa = PBXBuildFile; fileRef = 6154C51E25CE97A700A1304E /* EntityHelpers.swift */; };
		615609E925D6772800A5CDAD /* QueueHelpers.swift in Sources */ = {isa = PBXBuildFile; fileRef = 615609E825D6772800A5CDAD /* QueueHelpers.swift */; };
		615609F025D678A400A5CDAD /* DataParser.swift in Sources */ = {isa = PBXBuildFile; fileRef = 615609EF25D678A400A5CDAD /* DataParser.swift */; };
		615609F325D67A8600A5CDAD /* DataHelpers.swift in Sources */ = {isa = PBXBuildFile; fileRef = 615609F225D67A8600A5CDAD /* DataHelpers.swift */; };
		6156A573250C1F04005174A5 /* Model.xcdatamodeld in Sources */ = {isa = PBXBuildFile; fileRef = 6156A571250C1F04005174A5 /* Model.xcdatamodeld */; };
		6156A576250C1F5E005174A5 /* Setting+CoreDataClass.swift in Sources */ = {isa = PBXBuildFile; fileRef = 6156A574250C1F5E005174A5 /* Setting+CoreDataClass.swift */; };
		6156A577250C1F5E005174A5 /* Setting+CoreDataProperties.swift in Sources */ = {isa = PBXBuildFile; fileRef = 6156A575250C1F5E005174A5 /* Setting+CoreDataProperties.swift */; };
		6156A579250C2161005174A5 /* SettingsPageView.swift in Sources */ = {isa = PBXBuildFile; fileRef = 6156A578250C2161005174A5 /* SettingsPageView.swift */; };
		6164ED27258D4B8E00F706DE /* KeyboardObserver.swift in Sources */ = {isa = PBXBuildFile; fileRef = 6164ED26258D4B8E00F706DE /* KeyboardObserver.swift */; };
		6164ED3A258E11BD00F706DE /* NumberField.swift in Sources */ = {isa = PBXBuildFile; fileRef = 6164ED39258E11BD00F706DE /* NumberField.swift */; };
		6164ED42258E952F00F706DE /* TotalTimeFormatter.swift in Sources */ = {isa = PBXBuildFile; fileRef = 6164ED41258E952F00F706DE /* TotalTimeFormatter.swift */; };
		61658DA825B5AF380083D25A /* EasyIntervalPicker.swift in Sources */ = {isa = PBXBuildFile; fileRef = 61658DA725B5AF380083D25A /* EasyIntervalPicker.swift */; };
		61658DB125B5AF890083D25A /* EasyIntervalPickerRepresentable.swift in Sources */ = {isa = PBXBuildFile; fileRef = 61658DB025B5AF890083D25A /* EasyIntervalPickerRepresentable.swift */; };
		6166E93B25C5812000281830 /* NetworkManager.swift in Sources */ = {isa = PBXBuildFile; fileRef = 6166E93A25C5812000281830 /* NetworkManager.swift */; };
		6166E9D025C69FF700281830 /* AppGroupManager.swift in Sources */ = {isa = PBXBuildFile; fileRef = 6166E9CA25C69FCD00281830 /* AppGroupManager.swift */; };
		616D29C025D720AA00367CC4 /* GetData.swift in Sources */ = {isa = PBXBuildFile; fileRef = 616D29BF25D720AA00367CC4 /* GetData.swift */; };
		61753B6E257818DF001379B9 /* SplashScreenFeaturesAndConsent.swift in Sources */ = {isa = PBXBuildFile; fileRef = 61753B6D257818DF001379B9 /* SplashScreenFeaturesAndConsent.swift */; };
		617D85B225052C35009E18FB /* AwattarApp.swift in Sources */ = {isa = PBXBuildFile; fileRef = 617D85B125052C35009E18FB /* AwattarApp.swift */; };
		617D85B425052C35009E18FB /* HomeView.swift in Sources */ = {isa = PBXBuildFile; fileRef = 617D85B325052C35009E18FB /* HomeView.swift */; };
		617D85B625052C37009E18FB /* Assets.xcassets in Resources */ = {isa = PBXBuildFile; fileRef = 617D85B525052C37009E18FB /* Assets.xcassets */; };
		617D85B925052C37009E18FB /* Preview Assets.xcassets in Resources */ = {isa = PBXBuildFile; fileRef = 617D85B825052C37009E18FB /* Preview Assets.xcassets */; };
		617DF01C2594AA1D004BF4E2 /* NotificationSetting+CoreDataClass.swift in Sources */ = {isa = PBXBuildFile; fileRef = 617DF01A2594AA1D004BF4E2 /* NotificationSetting+CoreDataClass.swift */; };
		617DF01D2594AA1D004BF4E2 /* NotificationSetting+CoreDataProperties.swift in Sources */ = {isa = PBXBuildFile; fileRef = 617DF01B2594AA1D004BF4E2 /* NotificationSetting+CoreDataProperties.swift */; };
		617DF0242594AAF5004BF4E2 /* NotificationSetting.swift in Sources */ = {isa = PBXBuildFile; fileRef = 617DF0222594AAF5004BF4E2 /* NotificationSetting.swift */; };
		617DF0332594B573004BF4E2 /* AutoUpdatingEntity.swift in Sources */ = {isa = PBXBuildFile; fileRef = 617DF0322594B573004BF4E2 /* AutoUpdatingEntity.swift */; };
		6181328C258A4AB3007FC6F2 /* SplashScreenSetupView.swift in Sources */ = {isa = PBXBuildFile; fileRef = 6181328B258A4AB3007FC6F2 /* SplashScreenSetupView.swift */; };
		61813291258A4B56007FC6F2 /* SplashScreenFinishView.swift in Sources */ = {isa = PBXBuildFile; fileRef = 61813290258A4B56007FC6F2 /* SplashScreenFinishView.swift */; };
		6184828125699DEE004F3F62 /* RegionAndVatSelection.swift in Sources */ = {isa = PBXBuildFile; fileRef = 6184828025699DEE004F3F62 /* RegionAndVatSelection.swift */; };
		618A6F6E2518F8C800A8778B /* CheapestTimeResultView.swift in Sources */ = {isa = PBXBuildFile; fileRef = 618A6F6D2518F8C800A8778B /* CheapestTimeResultView.swift */; };
		618AF8502593E94100E21583 /* GlobalAppSettings.swift in Sources */ = {isa = PBXBuildFile; fileRef = 618AF84F2593E94100E21583 /* GlobalAppSettings.swift */; };
		618AF8622593F82600E21583 /* CurrentSetting.swift in Sources */ = {isa = PBXBuildFile; fileRef = 618AF8612593F82600E21583 /* CurrentSetting.swift */; };
		618CE22F25A0B4F8006116D3 /* NoNotificationAccessView.swift in Sources */ = {isa = PBXBuildFile; fileRef = 618CE22E25A0B4F8006116D3 /* NoNotificationAccessView.swift */; };
		6191FF8F258D0CAF00C31D63 /* NotAffiliatedView.swift in Sources */ = {isa = PBXBuildFile; fileRef = 6191FF8E258D0CAF00C31D63 /* NotAffiliatedView.swift */; };
		61936FC825BACDDF00D60BC5 /* BackendCommunicator.swift in Sources */ = {isa = PBXBuildFile; fileRef = 61936FC725BACDDF00D60BC5 /* BackendCommunicator.swift */; };
		6196BEE725CBD52B00185FA0 /* AWattPriceTests.swift in Sources */ = {isa = PBXBuildFile; fileRef = 6196BEE525CBD52B00185FA0 /* AWattPriceTests.swift */; };
		6198BD4B254C7F7100356A0F /* TimeRangeInputField.swift in Sources */ = {isa = PBXBuildFile; fileRef = 6198BD4A254C7F7100356A0F /* TimeRangeInputField.swift */; };
		6198BD53254C7FA700356A0F /* TotalConsumptionInputField.swift in Sources */ = {isa = PBXBuildFile; fileRef = 6198BD52254C7FA700356A0F /* TotalConsumptionInputField.swift */; };
		6198BD5B254C7FD700356A0F /* PowerInputField.swift in Sources */ = {isa = PBXBuildFile; fileRef = 6198BD5A254C7FD700356A0F /* PowerInputField.swift */; };
		61A1367725B76D7900CB089D /* InputFieldStyles.swift in Sources */ = {isa = PBXBuildFile; fileRef = 61A1367625B76D7900CB089D /* InputFieldStyles.swift */; };
		61AA2D5E254DA4CD00C13D42 /* CustomInsetGroupedList.swift in Sources */ = {isa = PBXBuildFile; fileRef = 61AA2D5D254DA4CD00C13D42 /* CustomInsetGroupedList.swift */; };
		61B214B225881CCF00DC1499 /* AgreementSettingView.swift in Sources */ = {isa = PBXBuildFile; fileRef = 61B214B125881CCF00DC1499 /* AgreementSettingView.swift */; };
		61B9F61A2598EB0200C14690 /* BarText.swift in Sources */ = {isa = PBXBuildFile; fileRef = 61B9F6192598EB0200C14690 /* BarText.swift */; };
		61BA0A542548467F00951321 /* HelpAndSuggestionView.swift in Sources */ = {isa = PBXBuildFile; fileRef = 61BA0A532548467F00951321 /* HelpAndSuggestionView.swift */; };
		61BA0A592548764400951321 /* MailView.swift in Sources */ = {isa = PBXBuildFile; fileRef = 61BA0A582548764400951321 /* MailView.swift */; };
		61C551C525C737C400E1CB0F /* Font.swift in Sources */ = {isa = PBXBuildFile; fileRef = 61C551C425C737C400E1CB0F /* Font.swift */; };
		61C963A7251E2032001B3E3C /* CheapestTimeClockView.swift in Sources */ = {isa = PBXBuildFile; fileRef = 61C963A6251E2032001B3E3C /* CheapestTimeClockView.swift */; };
		61CD719825D27E91009E51AD /* Time.swift in Sources */ = {isa = PBXBuildFile; fileRef = 61CD719725D27E91009E51AD /* Time.swift */; };
		61CD71A025D29EE8009E51AD /* GeneralAWattPrice.swift in Sources */ = {isa = PBXBuildFile; fileRef = 61CD719F25D29EE8009E51AD /* GeneralAWattPrice.swift */; };
		61CD71A425D2E295009E51AD /* LazyNavigationDestination.swift in Sources */ = {isa = PBXBuildFile; fileRef = 61CD71A325D2E295009E51AD /* LazyNavigationDestination.swift */; };
		61D196E52507F58D00E57BAC /* EnergyPriceGraph.swift in Sources */ = {isa = PBXBuildFile; fileRef = 61D196E42507F58D00E57BAC /* EnergyPriceGraph.swift */; };
		61D57125256DAA2300EA69C7 /* CustomDatePicker.swift in Sources */ = {isa = PBXBuildFile; fileRef = 61D57124256DAA2300EA69C7 /* CustomDatePicker.swift */; };
		61D6F8882517AD5500027FD1 /* ButtonStyles.swift in Sources */ = {isa = PBXBuildFile; fileRef = 61D6F8872517AD5500027FD1 /* ButtonStyles.swift */; };
		61D88C0B2545EF9800DA2088 /* General.swift in Sources */ = {isa = PBXBuildFile; fileRef = 61D88C0A2545EF9800DA2088 /* General.swift */; };
		61DBC79725C98AE30049D4A8 /* GraphHelpersExtensions.swift in Sources */ = {isa = PBXBuildFile; fileRef = 61DBC79625C98AE30049D4A8 /* GraphHelpersExtensions.swift */; };
		61DD649B25E062E6002FBB5A /* TabBar.swift in Sources */ = {isa = PBXBuildFile; fileRef = 61DD649925E062E6002FBB5A /* TabBar.swift */; };
		61DD649C25E062E6002FBB5A /* TBItems.swift in Sources */ = {isa = PBXBuildFile; fileRef = 61DD649A25E062E6002FBB5A /* TBItems.swift */; };
		61E0ACC025BAE6030011B0A1 /* APNSUploadError.swift in Sources */ = {isa = PBXBuildFile; fileRef = 61E0ACBF25BAE6030011B0A1 /* APNSUploadError.swift */; };
		61E0ACC825BB13800011B0A1 /* HapticFeedbacks.swift in Sources */ = {isa = PBXBuildFile; fileRef = 61E0ACC725BB13800011B0A1 /* HapticFeedbacks.swift */; };
		61E2DFD7254214B100473E20 /* CheapestHourManager.swift in Sources */ = {isa = PBXBuildFile; fileRef = 61E2DFD6254214B100473E20 /* CheapestHourManager.swift */; };
		61EC1C08254B41D800324ADA /* AwattarTariffSelectionSettings.swift in Sources */ = {isa = PBXBuildFile; fileRef = 61EC1C07254B41D800324ADA /* AwattarTariffSelectionSettings.swift */; };
		61EC1C12254B425B00324ADA /* AppVersionView.swift in Sources */ = {isa = PBXBuildFile; fileRef = 61EC1C11254B425B00324ADA /* AppVersionView.swift */; };
		61F983FA2545BC4600A253CC /* Launch Screen.storyboard in Resources */ = {isa = PBXBuildFile; fileRef = 61F983F92545BC4600A253CC /* Launch Screen.storyboard */; };
/* End PBXBuildFile section */

/* Begin PBXContainerItemProxy section */
		617D85C025052C37009E18FB /* PBXContainerItemProxy */ = {
			isa = PBXContainerItemProxy;
			containerPortal = 617D85A625052C35009E18FB /* Project object */;
			proxyType = 1;
			remoteGlobalIDString = 617D85AD25052C35009E18FB;
			remoteInfo = AwattarApp;
		};
		617D85CB25052C37009E18FB /* PBXContainerItemProxy */ = {
			isa = PBXContainerItemProxy;
			containerPortal = 617D85A625052C35009E18FB /* Project object */;
			proxyType = 1;
			remoteGlobalIDString = 617D85AD25052C35009E18FB;
			remoteInfo = AwattarApp;
		};
/* End PBXContainerItemProxy section */

/* Begin PBXCopyFilesBuildPhase section */
		6166E80825C570A800281830 /* Embed App Extensions */ = {
			isa = PBXCopyFilesBuildPhase;
			buildActionMask = 2147483647;
			dstPath = "";
			dstSubfolderSpec = 13;
			files = (
			);
			name = "Embed App Extensions";
			runOnlyForDeploymentPostprocessing = 0;
		};
/* End PBXCopyFilesBuildPhase section */

/* Begin PBXFileReference section */
		610BC1E725D14DAE00699EF9 /* Calendar.swift */ = {isa = PBXFileReference; lastKnownFileType = sourcecode.swift; path = Calendar.swift; sourceTree = "<group>"; };
		610E64992573077900C1BAD9 /* ContentView.swift */ = {isa = PBXFileReference; lastKnownFileType = sourcecode.swift; path = ContentView.swift; sourceTree = "<group>"; };
		6117E9D72590B52300A2B475 /* PushNotificationManager.swift */ = {isa = PBXFileReference; fileEncoding = 4; lastKnownFileType = sourcecode.swift; path = PushNotificationManager.swift; sourceTree = "<group>"; };
		6117E9D82590B52300A2B475 /* UploadAPNsTokenToServer.swift */ = {isa = PBXFileReference; fileEncoding = 4; lastKnownFileType = sourcecode.swift; path = UploadAPNsTokenToServer.swift; sourceTree = "<group>"; };
		6117E9E02590B65C00A2B475 /* AppDelegate.swift */ = {isa = PBXFileReference; fileEncoding = 4; lastKnownFileType = sourcecode.swift; path = AppDelegate.swift; sourceTree = "<group>"; };
		61190585256081A9007C04D3 /* Shapes.swift */ = {isa = PBXFileReference; lastKnownFileType = sourcecode.swift; path = Shapes.swift; sourceTree = "<group>"; };
		61190590256081E8007C04D3 /* EnergyPriceSingleBar.swift */ = {isa = PBXFileReference; lastKnownFileType = sourcecode.swift; path = EnergyPriceSingleBar.swift; sourceTree = "<group>"; };
		61190595256083FE007C04D3 /* UpdatedDataView.swift */ = {isa = PBXFileReference; lastKnownFileType = sourcecode.swift; path = UpdatedDataView.swift; sourceTree = "<group>"; };
		611D15AE251680B9000691C6 /* CheapestTimeView.swift */ = {isa = PBXFileReference; lastKnownFileType = sourcecode.swift; path = CheapestTimeView.swift; sourceTree = "<group>"; };
		61200EC2253A050700A104B1 /* SplashScreenStartView.swift */ = {isa = PBXFileReference; lastKnownFileType = sourcecode.swift; path = SplashScreenStartView.swift; sourceTree = "<group>"; };
		6122114E25951BCE003D6512 /* NotificationSettingView.swift */ = {isa = PBXFileReference; lastKnownFileType = sourcecode.swift; path = NotificationSettingView.swift; sourceTree = "<group>"; };
		6122115C25951C8D003D6512 /* PriceDropsBelowValueNotificationView.swift */ = {isa = PBXFileReference; lastKnownFileType = sourcecode.swift; path = PriceDropsBelowValueNotificationView.swift; sourceTree = "<group>"; };
		6122C046259DCB61003BE302 /* Model 2.xcdatamodel */ = {isa = PBXFileReference; lastKnownFileType = wrapper.xcdatamodel; path = "Model 2.xcdatamodel"; sourceTree = "<group>"; };
		6122C060259DD42F003BE302 /* WhatsNewPage.swift */ = {isa = PBXFileReference; lastKnownFileType = sourcecode.swift; path = WhatsNewPage.swift; sourceTree = "<group>"; };
		61260068253B0AB9009E0126 /* DataDownloadAndError.swift */ = {isa = PBXFileReference; lastKnownFileType = sourcecode.swift; path = DataDownloadAndError.swift; sourceTree = "<group>"; };
		61286F0B25ABBCF300CE1D61 /* Environment.swift */ = {isa = PBXFileReference; lastKnownFileType = sourcecode.swift; path = Environment.swift; sourceTree = "<group>"; };
		613F270725CBE3B80038A211 /* Timeline.swift */ = {isa = PBXFileReference; lastKnownFileType = sourcecode.swift; path = Timeline.swift; sourceTree = "<group>"; };
		613F275C25CBFE560038A211 /* PersistenceManager.swift */ = {isa = PBXFileReference; lastKnownFileType = sourcecode.swift; path = PersistenceManager.swift; sourceTree = "<group>"; };
		6141BFF625ADC60000608290 /* SF-Compact-Display-Black.otf */ = {isa = PBXFileReference; lastKnownFileType = file; path = "SF-Compact-Display-Black.otf"; sourceTree = "<group>"; };
		614C55822573D421009B5241 /* UpdateDataTimeFormatter.swift */ = {isa = PBXFileReference; lastKnownFileType = sourcecode.swift; path = UpdateDataTimeFormatter.swift; sourceTree = "<group>"; };
		614E76CC258F65680097EF9B /* AWattPriceDevelopment.entitlements */ = {isa = PBXFileReference; lastKnownFileType = text.plist.entitlements; path = AWattPriceDevelopment.entitlements; sourceTree = "<group>"; };
		614E784C25068F6100A7ED83 /* DownloadData.swift */ = {isa = PBXFileReference; lastKnownFileType = sourcecode.swift; path = DownloadData.swift; sourceTree = "<group>"; };
		615468542520D214004FBEF7 /* en */ = {isa = PBXFileReference; lastKnownFileType = text.plist.strings; name = en; path = en.lproj/Localizable.strings; sourceTree = "<group>"; };
		615468592520D223004FBEF7 /* de */ = {isa = PBXFileReference; lastKnownFileType = text.plist.strings; name = de; path = de.lproj/Localizable.strings; sourceTree = "<group>"; };
		6154C51E25CE97A700A1304E /* EntityHelpers.swift */ = {isa = PBXFileReference; lastKnownFileType = sourcecode.swift; path = EntityHelpers.swift; sourceTree = "<group>"; };
		615609E825D6772800A5CDAD /* QueueHelpers.swift */ = {isa = PBXFileReference; lastKnownFileType = sourcecode.swift; path = QueueHelpers.swift; sourceTree = "<group>"; };
		615609EF25D678A400A5CDAD /* DataParser.swift */ = {isa = PBXFileReference; lastKnownFileType = sourcecode.swift; path = DataParser.swift; sourceTree = "<group>"; };
		615609F225D67A8600A5CDAD /* DataHelpers.swift */ = {isa = PBXFileReference; lastKnownFileType = sourcecode.swift; path = DataHelpers.swift; sourceTree = "<group>"; };
		6156A572250C1F04005174A5 /* Model.xcdatamodel */ = {isa = PBXFileReference; lastKnownFileType = wrapper.xcdatamodel; path = Model.xcdatamodel; sourceTree = "<group>"; };
		6156A574250C1F5E005174A5 /* Setting+CoreDataClass.swift */ = {isa = PBXFileReference; lastKnownFileType = sourcecode.swift; path = "Setting+CoreDataClass.swift"; sourceTree = "<group>"; };
		6156A575250C1F5E005174A5 /* Setting+CoreDataProperties.swift */ = {isa = PBXFileReference; lastKnownFileType = sourcecode.swift; path = "Setting+CoreDataProperties.swift"; sourceTree = "<group>"; };
		6156A578250C2161005174A5 /* SettingsPageView.swift */ = {isa = PBXFileReference; lastKnownFileType = sourcecode.swift; path = SettingsPageView.swift; sourceTree = "<group>"; };
		6164ED26258D4B8E00F706DE /* KeyboardObserver.swift */ = {isa = PBXFileReference; lastKnownFileType = sourcecode.swift; path = KeyboardObserver.swift; sourceTree = "<group>"; };
		6164ED39258E11BD00F706DE /* NumberField.swift */ = {isa = PBXFileReference; lastKnownFileType = sourcecode.swift; path = NumberField.swift; sourceTree = "<group>"; };
		6164ED41258E952F00F706DE /* TotalTimeFormatter.swift */ = {isa = PBXFileReference; lastKnownFileType = sourcecode.swift; path = TotalTimeFormatter.swift; sourceTree = "<group>"; };
		61658DA725B5AF380083D25A /* EasyIntervalPicker.swift */ = {isa = PBXFileReference; lastKnownFileType = sourcecode.swift; path = EasyIntervalPicker.swift; sourceTree = "<group>"; };
		61658DB025B5AF890083D25A /* EasyIntervalPickerRepresentable.swift */ = {isa = PBXFileReference; lastKnownFileType = sourcecode.swift; path = EasyIntervalPickerRepresentable.swift; sourceTree = "<group>"; };
		6166E7FA25C570A600281830 /* WidgetKit.framework */ = {isa = PBXFileReference; lastKnownFileType = wrapper.framework; name = WidgetKit.framework; path = System/Library/Frameworks/WidgetKit.framework; sourceTree = SDKROOT; };
		6166E7FC25C570A600281830 /* SwiftUI.framework */ = {isa = PBXFileReference; lastKnownFileType = wrapper.framework; name = SwiftUI.framework; path = System/Library/Frameworks/SwiftUI.framework; sourceTree = SDKROOT; };
		6166E7FF25C570A600281830 /* PriceWidget.swift */ = {isa = PBXFileReference; lastKnownFileType = sourcecode.swift; path = PriceWidget.swift; sourceTree = "<group>"; };
		6166E80125C570A800281830 /* Assets.xcassets */ = {isa = PBXFileReference; lastKnownFileType = folder.assetcatalog; path = Assets.xcassets; sourceTree = "<group>"; };
		6166E80325C570A800281830 /* Info.plist */ = {isa = PBXFileReference; lastKnownFileType = text.plist.xml; path = Info.plist; sourceTree = "<group>"; };
		6166E88C25C5729500281830 /* en */ = {isa = PBXFileReference; lastKnownFileType = text.plist.strings; name = en; path = en.lproj/Localizable.strings; sourceTree = "<group>"; };
		6166E89225C5729900281830 /* de */ = {isa = PBXFileReference; lastKnownFileType = text.plist.strings; name = de; path = de.lproj/Localizable.strings; sourceTree = "<group>"; };
		6166E8B925C57ABB00281830 /* WidgetBundle.swift */ = {isa = PBXFileReference; lastKnownFileType = sourcecode.swift; path = WidgetBundle.swift; sourceTree = "<group>"; };
		6166E8D525C57EFF00281830 /* Graph.swift */ = {isa = PBXFileReference; lastKnownFileType = sourcecode.swift; path = Graph.swift; sourceTree = "<group>"; };
		6166E93A25C5812000281830 /* NetworkManager.swift */ = {isa = PBXFileReference; lastKnownFileType = sourcecode.swift; path = NetworkManager.swift; sourceTree = "<group>"; };
		6166E94925C589CC00281830 /* GraphHelpers.swift */ = {isa = PBXFileReference; lastKnownFileType = sourcecode.swift; path = GraphHelpers.swift; sourceTree = "<group>"; };
		6166E95425C58EE200281830 /* GraphBody.swift */ = {isa = PBXFileReference; lastKnownFileType = sourcecode.swift; path = GraphBody.swift; sourceTree = "<group>"; };
		6166E95E25C5938500281830 /* GraphPoint.swift */ = {isa = PBXFileReference; lastKnownFileType = sourcecode.swift; path = GraphPoint.swift; sourceTree = "<group>"; };
		6166E97025C5975E00281830 /* PointShape.swift */ = {isa = PBXFileReference; lastKnownFileType = sourcecode.swift; path = PointShape.swift; sourceTree = "<group>"; };
		6166E99525C5D90500281830 /* GraphTextView.swift */ = {isa = PBXFileReference; lastKnownFileType = sourcecode.swift; path = GraphTextView.swift; sourceTree = "<group>"; };
		6166E99F25C69E1100281830 /* AWattPriceProduction.entitlements */ = {isa = PBXFileReference; lastKnownFileType = text.plist.entitlements; path = AWattPriceProduction.entitlements; sourceTree = "<group>"; };
		6166E9AC25C69EF600281830 /* AWattPriceWidgetExtensionProduction.entitlements */ = {isa = PBXFileReference; lastKnownFileType = text.plist.entitlements; path = AWattPriceWidgetExtensionProduction.entitlements; sourceTree = "<group>"; };
		6166E9CA25C69FCD00281830 /* AppGroupManager.swift */ = {isa = PBXFileReference; lastKnownFileType = sourcecode.swift; path = AppGroupManager.swift; sourceTree = "<group>"; };
		6166E9D925C6A10A00281830 /* AWattPriceWidgetExtensionDevelopment.entitlements */ = {isa = PBXFileReference; lastKnownFileType = text.plist.entitlements; path = AWattPriceWidgetExtensionDevelopment.entitlements; sourceTree = "<group>"; };
		616D29BF25D720AA00367CC4 /* GetData.swift */ = {isa = PBXFileReference; lastKnownFileType = sourcecode.swift; path = GetData.swift; sourceTree = "<group>"; };
		61753B6D257818DF001379B9 /* SplashScreenFeaturesAndConsent.swift */ = {isa = PBXFileReference; fileEncoding = 4; lastKnownFileType = sourcecode.swift; path = SplashScreenFeaturesAndConsent.swift; sourceTree = "<group>"; };
		617D85AE25052C35009E18FB /* AWattPrice.app */ = {isa = PBXFileReference; explicitFileType = wrapper.application; includeInIndex = 0; path = AWattPrice.app; sourceTree = BUILT_PRODUCTS_DIR; };
		617D85B125052C35009E18FB /* AwattarApp.swift */ = {isa = PBXFileReference; lastKnownFileType = sourcecode.swift; path = AwattarApp.swift; sourceTree = "<group>"; };
		617D85B325052C35009E18FB /* HomeView.swift */ = {isa = PBXFileReference; lastKnownFileType = sourcecode.swift; path = HomeView.swift; sourceTree = "<group>"; };
		617D85B525052C37009E18FB /* Assets.xcassets */ = {isa = PBXFileReference; lastKnownFileType = folder.assetcatalog; path = Assets.xcassets; sourceTree = "<group>"; };
		617D85B825052C37009E18FB /* Preview Assets.xcassets */ = {isa = PBXFileReference; lastKnownFileType = folder.assetcatalog; path = "Preview Assets.xcassets"; sourceTree = "<group>"; };
		617D85BF25052C37009E18FB /* AwattarAppTests.xctest */ = {isa = PBXFileReference; explicitFileType = wrapper.cfbundle; includeInIndex = 0; path = AwattarAppTests.xctest; sourceTree = BUILT_PRODUCTS_DIR; };
		617D85CA25052C37009E18FB /* AwattarAppUITests.xctest */ = {isa = PBXFileReference; explicitFileType = wrapper.cfbundle; includeInIndex = 0; path = AwattarAppUITests.xctest; sourceTree = BUILT_PRODUCTS_DIR; };
		617D85CE25052C37009E18FB /* AWattPriceUITests.swift */ = {isa = PBXFileReference; lastKnownFileType = sourcecode.swift; path = AWattPriceUITests.swift; sourceTree = "<group>"; };
		617D85D025052C37009E18FB /* Info.plist */ = {isa = PBXFileReference; lastKnownFileType = text.plist.xml; path = Info.plist; sourceTree = "<group>"; };
		617DF01A2594AA1D004BF4E2 /* NotificationSetting+CoreDataClass.swift */ = {isa = PBXFileReference; lastKnownFileType = sourcecode.swift; path = "NotificationSetting+CoreDataClass.swift"; sourceTree = "<group>"; };
		617DF01B2594AA1D004BF4E2 /* NotificationSetting+CoreDataProperties.swift */ = {isa = PBXFileReference; lastKnownFileType = sourcecode.swift; path = "NotificationSetting+CoreDataProperties.swift"; sourceTree = "<group>"; };
		617DF0222594AAF5004BF4E2 /* NotificationSetting.swift */ = {isa = PBXFileReference; fileEncoding = 4; lastKnownFileType = sourcecode.swift; path = NotificationSetting.swift; sourceTree = "<group>"; };
		617DF0322594B573004BF4E2 /* AutoUpdatingEntity.swift */ = {isa = PBXFileReference; lastKnownFileType = sourcecode.swift; path = AutoUpdatingEntity.swift; sourceTree = "<group>"; };
		6181328B258A4AB3007FC6F2 /* SplashScreenSetupView.swift */ = {isa = PBXFileReference; lastKnownFileType = sourcecode.swift; path = SplashScreenSetupView.swift; sourceTree = "<group>"; };
		61813290258A4B56007FC6F2 /* SplashScreenFinishView.swift */ = {isa = PBXFileReference; lastKnownFileType = sourcecode.swift; path = SplashScreenFinishView.swift; sourceTree = "<group>"; };
		6184828025699DEE004F3F62 /* RegionAndVatSelection.swift */ = {isa = PBXFileReference; lastKnownFileType = sourcecode.swift; path = RegionAndVatSelection.swift; sourceTree = "<group>"; };
		618A6F6D2518F8C800A8778B /* CheapestTimeResultView.swift */ = {isa = PBXFileReference; lastKnownFileType = sourcecode.swift; path = CheapestTimeResultView.swift; sourceTree = "<group>"; };
		618AF8052593DB6800E21583 /* Development.xcconfig */ = {isa = PBXFileReference; lastKnownFileType = text.xcconfig; path = Development.xcconfig; sourceTree = "<group>"; };
		618AF8062593DB8500E21583 /* Production.xcconfig */ = {isa = PBXFileReference; lastKnownFileType = text.xcconfig; path = Production.xcconfig; sourceTree = "<group>"; };
		618AF84F2593E94100E21583 /* GlobalAppSettings.swift */ = {isa = PBXFileReference; lastKnownFileType = sourcecode.swift; path = GlobalAppSettings.swift; sourceTree = "<group>"; };
		618AF8612593F82600E21583 /* CurrentSetting.swift */ = {isa = PBXFileReference; lastKnownFileType = sourcecode.swift; path = CurrentSetting.swift; sourceTree = "<group>"; };
		618CE22E25A0B4F8006116D3 /* NoNotificationAccessView.swift */ = {isa = PBXFileReference; lastKnownFileType = sourcecode.swift; path = NoNotificationAccessView.swift; sourceTree = "<group>"; };
		6191FF8E258D0CAF00C31D63 /* NotAffiliatedView.swift */ = {isa = PBXFileReference; lastKnownFileType = sourcecode.swift; path = NotAffiliatedView.swift; sourceTree = "<group>"; };
		61936FC725BACDDF00D60BC5 /* BackendCommunicator.swift */ = {isa = PBXFileReference; lastKnownFileType = sourcecode.swift; path = BackendCommunicator.swift; sourceTree = "<group>"; };
		6196BEE425CBD52B00185FA0 /* Info.plist */ = {isa = PBXFileReference; fileEncoding = 4; lastKnownFileType = text.plist.xml; path = Info.plist; sourceTree = "<group>"; };
		6196BEE525CBD52B00185FA0 /* AWattPriceTests.swift */ = {isa = PBXFileReference; fileEncoding = 4; lastKnownFileType = sourcecode.swift; path = AWattPriceTests.swift; sourceTree = "<group>"; };
		6198BD4A254C7F7100356A0F /* TimeRangeInputField.swift */ = {isa = PBXFileReference; lastKnownFileType = sourcecode.swift; path = TimeRangeInputField.swift; sourceTree = "<group>"; };
		6198BD52254C7FA700356A0F /* TotalConsumptionInputField.swift */ = {isa = PBXFileReference; lastKnownFileType = sourcecode.swift; path = TotalConsumptionInputField.swift; sourceTree = "<group>"; };
		6198BD5A254C7FD700356A0F /* PowerInputField.swift */ = {isa = PBXFileReference; lastKnownFileType = sourcecode.swift; path = PowerInputField.swift; sourceTree = "<group>"; };
		61A1367625B76D7900CB089D /* InputFieldStyles.swift */ = {isa = PBXFileReference; lastKnownFileType = sourcecode.swift; path = InputFieldStyles.swift; sourceTree = "<group>"; };
		61AA2D5D254DA4CD00C13D42 /* CustomInsetGroupedList.swift */ = {isa = PBXFileReference; lastKnownFileType = sourcecode.swift; path = CustomInsetGroupedList.swift; sourceTree = "<group>"; };
		61B214B125881CCF00DC1499 /* AgreementSettingView.swift */ = {isa = PBXFileReference; lastKnownFileType = sourcecode.swift; path = AgreementSettingView.swift; sourceTree = "<group>"; };
		61B9F6192598EB0200C14690 /* BarText.swift */ = {isa = PBXFileReference; lastKnownFileType = sourcecode.swift; path = BarText.swift; sourceTree = "<group>"; };
		61BA0A532548467F00951321 /* HelpAndSuggestionView.swift */ = {isa = PBXFileReference; lastKnownFileType = sourcecode.swift; path = HelpAndSuggestionView.swift; sourceTree = "<group>"; };
		61BA0A582548764400951321 /* MailView.swift */ = {isa = PBXFileReference; lastKnownFileType = sourcecode.swift; path = MailView.swift; sourceTree = "<group>"; };
		61C551C425C737C400E1CB0F /* Font.swift */ = {isa = PBXFileReference; lastKnownFileType = sourcecode.swift; path = Font.swift; sourceTree = "<group>"; };
		61C963A6251E2032001B3E3C /* CheapestTimeClockView.swift */ = {isa = PBXFileReference; lastKnownFileType = sourcecode.swift; path = CheapestTimeClockView.swift; sourceTree = "<group>"; };
		61CD719725D27E91009E51AD /* Time.swift */ = {isa = PBXFileReference; lastKnownFileType = sourcecode.swift; path = Time.swift; sourceTree = "<group>"; };
		61CD719F25D29EE8009E51AD /* GeneralAWattPrice.swift */ = {isa = PBXFileReference; lastKnownFileType = sourcecode.swift; path = GeneralAWattPrice.swift; sourceTree = "<group>"; };
		61CD71A325D2E295009E51AD /* LazyNavigationDestination.swift */ = {isa = PBXFileReference; lastKnownFileType = sourcecode.swift; path = LazyNavigationDestination.swift; sourceTree = "<group>"; };
		61D1053125CF2CA800E44883 /* Model 3.xcdatamodel */ = {isa = PBXFileReference; lastKnownFileType = wrapper.xcdatamodel; path = "Model 3.xcdatamodel"; sourceTree = "<group>"; };
		61D11F4325CC386200E2A168 /* Info.plist */ = {isa = PBXFileReference; fileEncoding = 4; lastKnownFileType = text.plist.xml; path = Info.plist; sourceTree = "<group>"; };
		61D196E42507F58D00E57BAC /* EnergyPriceGraph.swift */ = {isa = PBXFileReference; lastKnownFileType = sourcecode.swift; path = EnergyPriceGraph.swift; sourceTree = "<group>"; };
		61D57124256DAA2300EA69C7 /* CustomDatePicker.swift */ = {isa = PBXFileReference; lastKnownFileType = sourcecode.swift; path = CustomDatePicker.swift; sourceTree = "<group>"; };
		61D6F8872517AD5500027FD1 /* ButtonStyles.swift */ = {isa = PBXFileReference; lastKnownFileType = sourcecode.swift; path = ButtonStyles.swift; sourceTree = "<group>"; };
		61D88C0A2545EF9800DA2088 /* General.swift */ = {isa = PBXFileReference; lastKnownFileType = sourcecode.swift; path = General.swift; sourceTree = "<group>"; };
		61DBC79625C98AE30049D4A8 /* GraphHelpersExtensions.swift */ = {isa = PBXFileReference; lastKnownFileType = sourcecode.swift; path = GraphHelpersExtensions.swift; sourceTree = "<group>"; };
		61DD649925E062E6002FBB5A /* TabBar.swift */ = {isa = PBXFileReference; fileEncoding = 4; lastKnownFileType = sourcecode.swift; path = TabBar.swift; sourceTree = "<group>"; };
		61DD649A25E062E6002FBB5A /* TBItems.swift */ = {isa = PBXFileReference; fileEncoding = 4; lastKnownFileType = sourcecode.swift; path = TBItems.swift; sourceTree = "<group>"; };
		61E0ACBF25BAE6030011B0A1 /* APNSUploadError.swift */ = {isa = PBXFileReference; lastKnownFileType = sourcecode.swift; path = APNSUploadError.swift; sourceTree = "<group>"; };
		61E0ACC725BB13800011B0A1 /* HapticFeedbacks.swift */ = {isa = PBXFileReference; lastKnownFileType = sourcecode.swift; path = HapticFeedbacks.swift; sourceTree = "<group>"; };
		61E2DFD6254214B100473E20 /* CheapestHourManager.swift */ = {isa = PBXFileReference; lastKnownFileType = sourcecode.swift; path = CheapestHourManager.swift; sourceTree = "<group>"; };
		61EC1C07254B41D800324ADA /* AwattarTariffSelectionSettings.swift */ = {isa = PBXFileReference; lastKnownFileType = sourcecode.swift; path = AwattarTariffSelectionSettings.swift; sourceTree = "<group>"; };
		61EC1C11254B425B00324ADA /* AppVersionView.swift */ = {isa = PBXFileReference; lastKnownFileType = sourcecode.swift; path = AppVersionView.swift; sourceTree = "<group>"; };
		61F983F92545BC4600A253CC /* Launch Screen.storyboard */ = {isa = PBXFileReference; lastKnownFileType = file.storyboard; path = "Launch Screen.storyboard"; sourceTree = "<group>"; };
/* End PBXFileReference section */

/* Begin PBXFrameworksBuildPhase section */
		617D85AB25052C35009E18FB /* Frameworks */ = {
			isa = PBXFrameworksBuildPhase;
			buildActionMask = 2147483647;
			files = (
			);
			runOnlyForDeploymentPostprocessing = 0;
		};
		617D85BC25052C37009E18FB /* Frameworks */ = {
			isa = PBXFrameworksBuildPhase;
			buildActionMask = 2147483647;
			files = (
			);
			runOnlyForDeploymentPostprocessing = 0;
		};
		617D85C725052C37009E18FB /* Frameworks */ = {
			isa = PBXFrameworksBuildPhase;
			buildActionMask = 2147483647;
			files = (
			);
			runOnlyForDeploymentPostprocessing = 0;
		};
/* End PBXFrameworksBuildPhase section */

/* Begin PBXGroup section */
		6117E9D62590B52300A2B475 /* Push Notifications */ = {
			isa = PBXGroup;
			children = (
				6117E9D72590B52300A2B475 /* PushNotificationManager.swift */,
			);
			path = "Push Notifications";
			sourceTree = "<group>";
		};
		6119058425608174007C04D3 /* Energy Price Graph */ = {
			isa = PBXGroup;
			children = (
				61B9F6182598EAE100C14690 /* Single Bar */,
				61D196E42507F58D00E57BAC /* EnergyPriceGraph.swift */,
				61190585256081A9007C04D3 /* Shapes.swift */,
				61190595256083FE007C04D3 /* UpdatedDataView.swift */,
			);
			path = "Energy Price Graph";
			sourceTree = "<group>";
		};
		61200EC1253A04E600A104B1 /* SplashScreens */ = {
			isa = PBXGroup;
			children = (
				61200EC2253A050700A104B1 /* SplashScreenStartView.swift */,
				61753B6D257818DF001379B9 /* SplashScreenFeaturesAndConsent.swift */,
				6181328B258A4AB3007FC6F2 /* SplashScreenSetupView.swift */,
				61813290258A4B56007FC6F2 /* SplashScreenFinishView.swift */,
				6122C060259DD42F003BE302 /* WhatsNewPage.swift */,
			);
			path = SplashScreens;
			sourceTree = "<group>";
		};
		6122115325951BE1003D6512 /* Other */ = {
			isa = PBXGroup;
			children = (
				61B214B125881CCF00DC1499 /* AgreementSettingView.swift */,
				6191FF8E258D0CAF00C31D63 /* NotAffiliatedView.swift */,
				61EC1C11254B425B00324ADA /* AppVersionView.swift */,
			);
			path = Other;
			sourceTree = "<group>";
		};
		6122115425951BF2003D6512 /* Help and Suggestion */ = {
			isa = PBXGroup;
			children = (
				61BA0A532548467F00951321 /* HelpAndSuggestionView.swift */,
				61BA0A582548764400951321 /* MailView.swift */,
			);
			path = "Help and Suggestion";
			sourceTree = "<group>";
		};
		61260071253B22C4009E0126 /* Styles */ = {
			isa = PBXGroup;
			children = (
				61D6F8872517AD5500027FD1 /* ButtonStyles.swift */,
				61A1367625B76D7900CB089D /* InputFieldStyles.swift */,
			);
			path = Styles;
			sourceTree = "<group>";
		};
		613F276225CBFE6B0038A211 /* Entities */ = {
			isa = PBXGroup;
			children = (
				617DF01B2594AA1D004BF4E2 /* NotificationSetting+CoreDataProperties.swift */,
				617DF01A2594AA1D004BF4E2 /* NotificationSetting+CoreDataClass.swift */,
				6156A575250C1F5E005174A5 /* Setting+CoreDataProperties.swift */,
				6156A574250C1F5E005174A5 /* Setting+CoreDataClass.swift */,
			);
			path = Entities;
			sourceTree = "<group>";
		};
		6141BFED25ADC31400608290 /* Fonts */ = {
			isa = PBXGroup;
			children = (
				6141BFF625ADC60000608290 /* SF-Compact-Display-Black.otf */,
			);
			path = Fonts;
			sourceTree = "<group>";
		};
		614E784B25068E0600A7ED83 /* Data */ = {
			isa = PBXGroup;
			children = (
				61936FC325BACDA600D60BC5 /* Backend Communicator */,
				6117E9E02590B65C00A2B475 /* AppDelegate.swift */,
				61DE42BA25AE534A002AF6C2 /* Cheapest Hour Manager */,
				6117E9D62590B52300A2B475 /* Push Notifications */,
			);
			path = Data;
			sourceTree = "<group>";
		};
		61504CFC250FF46D00EF41D6 /* Sub Views */ = {
			isa = PBXGroup;
			children = (
				618518E72585060F00120D81 /* Data Error */,
				6119058425608174007C04D3 /* Energy Price Graph */,
				6198BD49254C7F4C00356A0F /* Cheapest Time */,
				61EC1BFE254B419500324ADA /* Setting Views */,
				6122115325951BE1003D6512 /* Other */,
			);
			path = "Sub Views";
			sourceTree = "<group>";
		};
		615609EA25D6773A00A5CDAD /* Helpers */ = {
			isa = PBXGroup;
			children = (
				615609E825D6772800A5CDAD /* QueueHelpers.swift */,
				615609F225D67A8600A5CDAD /* DataHelpers.swift */,
			);
			path = Helpers;
			sourceTree = "<group>";
		};
		615609EB25D6774E00A5CDAD /* Managers */ = {
			isa = PBXGroup;
			children = (
				6166E93A25C5812000281830 /* NetworkManager.swift */,
				6164ED26258D4B8E00F706DE /* KeyboardObserver.swift */,
			);
			path = Managers;
			sourceTree = "<group>";
		};
		615609EE25D6789400A5CDAD /* Download Data */ = {
			isa = PBXGroup;
			children = (
				616D29BF25D720AA00367CC4 /* GetData.swift */,
				614E784C25068F6100A7ED83 /* DownloadData.swift */,
				615609EF25D678A400A5CDAD /* DataParser.swift */,
			);
			path = "Download Data";
			sourceTree = "<group>";
		};
		61658DAF25B5AF6C0083D25A /* EasyTimeIntervalPicker */ = {
			isa = PBXGroup;
			children = (
				61658DA725B5AF380083D25A /* EasyIntervalPicker.swift */,
				61658DB025B5AF890083D25A /* EasyIntervalPickerRepresentable.swift */,
			);
			path = EasyTimeIntervalPicker;
			sourceTree = "<group>";
		};
		6166E7F925C570A600281830 /* Frameworks */ = {
			isa = PBXGroup;
			children = (
				6166E7FA25C570A600281830 /* WidgetKit.framework */,
				6166E7FC25C570A600281830 /* SwiftUI.framework */,
			);
			name = Frameworks;
			sourceTree = "<group>";
		};
		6166E7FE25C570A600281830 /* AWattPriceWidget */ = {
			isa = PBXGroup;
			children = (
				6166E8B925C57ABB00281830 /* WidgetBundle.swift */,
				6166E8B825C57AA000281830 /* Price Widget */,
				6166E80125C570A800281830 /* Assets.xcassets */,
				6166E80325C570A800281830 /* Info.plist */,
				6166E88D25C5729500281830 /* Localizable.strings */,
			);
			path = AWattPriceWidget;
			sourceTree = "<group>";
		};
		6166E8B825C57AA000281830 /* Price Widget */ = {
			isa = PBXGroup;
			children = (
				6166E7FF25C570A600281830 /* PriceWidget.swift */,
				613F270725CBE3B80038A211 /* Timeline.swift */,
				6166E8D425C57EF400281830 /* Graph */,
			);
			path = "Price Widget";
			sourceTree = "<group>";
		};
		6166E8D425C57EF400281830 /* Graph */ = {
			isa = PBXGroup;
			children = (
				6166E8D525C57EFF00281830 /* Graph.swift */,
				6166E94925C589CC00281830 /* GraphHelpers.swift */,
				61DBC79625C98AE30049D4A8 /* GraphHelpersExtensions.swift */,
				6166E95425C58EE200281830 /* GraphBody.swift */,
				6166E95E25C5938500281830 /* GraphPoint.swift */,
				6166E97025C5975E00281830 /* PointShape.swift */,
				6166E99525C5D90500281830 /* GraphTextView.swift */,
			);
			path = Graph;
			sourceTree = "<group>";
		};
		6166E9B525C69F6E00281830 /* Entitlements */ = {
			isa = PBXGroup;
			children = (
				6166E9AC25C69EF600281830 /* AWattPriceWidgetExtensionProduction.entitlements */,
				6166E9D925C6A10A00281830 /* AWattPriceWidgetExtensionDevelopment.entitlements */,
				6166E99F25C69E1100281830 /* AWattPriceProduction.entitlements */,
				614E76CC258F65680097EF9B /* AWattPriceDevelopment.entitlements */,
			);
			path = Entitlements;
			sourceTree = "<group>";
		};
		616836BF259A4D6F00E91748 /* Input fields */ = {
			isa = PBXGroup;
			children = (
				6198BD5A254C7FD700356A0F /* PowerInputField.swift */,
				6198BD52254C7FA700356A0F /* TotalConsumptionInputField.swift */,
				6198BD4A254C7F7100356A0F /* TimeRangeInputField.swift */,
			);
			path = "Input fields";
			sourceTree = "<group>";
		};
		616836C3259A4DB400E91748 /* Formatters */ = {
			isa = PBXGroup;
			children = (
				6164ED41258E952F00F706DE /* TotalTimeFormatter.swift */,
				614C55822573D421009B5241 /* UpdateDataTimeFormatter.swift */,
			);
			path = Formatters;
			sourceTree = "<group>";
		};
		616836C4259A4DC600E91748 /* Custom views  */ = {
			isa = PBXGroup;
			children = (
				61AA2D5D254DA4CD00C13D42 /* CustomInsetGroupedList.swift */,
				6164ED39258E11BD00F706DE /* NumberField.swift */,
				61D57124256DAA2300EA69C7 /* CustomDatePicker.swift */,
				61CD71A325D2E295009E51AD /* LazyNavigationDestination.swift */,
				61658DAF25B5AF6C0083D25A /* EasyTimeIntervalPicker */,
			);
			path = "Custom views ";
			sourceTree = "<group>";
		};
		617D85A525052C35009E18FB = {
			isa = PBXGroup;
			children = (
				6166E9CA25C69FCD00281830 /* AppGroupManager.swift */,
				618AF84F2593E94100E21583 /* GlobalAppSettings.swift */,
				618AF8062593DB8500E21583 /* Production.xcconfig */,
				618AF8052593DB6800E21583 /* Development.xcconfig */,
				6166E9B525C69F6E00281830 /* Entitlements */,
				618518E82585062F00120D81 /* CoreData */,
				617D85B025052C35009E18FB /* AWattPrice */,
				6166E7FE25C570A600281830 /* AWattPriceWidget */,
				6196BEE325CBD52B00185FA0 /* AWattPriceAppTests */,
				617D85CD25052C37009E18FB /* AWattPriceUITests */,
				6166E7F925C570A600281830 /* Frameworks */,
				617D85AF25052C35009E18FB /* Products */,
			);
			sourceTree = "<group>";
		};
		617D85AF25052C35009E18FB /* Products */ = {
			isa = PBXGroup;
			children = (
				617D85AE25052C35009E18FB /* AWattPrice.app */,
				617D85BF25052C37009E18FB /* AwattarAppTests.xctest */,
				617D85CA25052C37009E18FB /* AwattarAppUITests.xctest */,
			);
			name = Products;
			sourceTree = "<group>";
		};
		617D85B025052C35009E18FB /* AWattPrice */ = {
			isa = PBXGroup;
			children = (
				6184828825699E33004F3F62 /* Extensions */,
				61260071253B22C4009E0126 /* Styles */,
				61200EC1253A04E600A104B1 /* SplashScreens */,
				614E784B25068E0600A7ED83 /* Data */,
				61504CFC250FF46D00EF41D6 /* Sub Views */,
				618518DC2585057A00120D81 /* Main Views */,
				617D85B125052C35009E18FB /* AwattarApp.swift */,
				610E64992573077900C1BAD9 /* ContentView.swift */,
				618AF8042593DB0D00E21583 /* Resources */,
				618AF8032593DAF600E21583 /* Configs */,
				617D85B725052C37009E18FB /* Preview Content */,
			);
			path = AWattPrice;
			sourceTree = "<group>";
		};
		617D85B725052C37009E18FB /* Preview Content */ = {
			isa = PBXGroup;
			children = (
				617D85B825052C37009E18FB /* Preview Assets.xcassets */,
			);
			path = "Preview Content";
			sourceTree = "<group>";
		};
		617D85CD25052C37009E18FB /* AWattPriceUITests */ = {
			isa = PBXGroup;
			children = (
				617D85D025052C37009E18FB /* Info.plist */,
				617D85CE25052C37009E18FB /* AWattPriceUITests.swift */,
			);
			path = AWattPriceUITests;
			sourceTree = "<group>";
		};
		617DF0212594AAD8004BF4E2 /* Entity Managers */ = {
			isa = PBXGroup;
			children = (
				618AF8612593F82600E21583 /* CurrentSetting.swift */,
				617DF0222594AAF5004BF4E2 /* NotificationSetting.swift */,
			);
			path = "Entity Managers";
			sourceTree = "<group>";
		};
		6184828825699E33004F3F62 /* Extensions */ = {
			isa = PBXGroup;
			children = (
				61CD719E25D29ED6009E51AD /* Only AWattPrice */,
				616836C4259A4DC600E91748 /* Custom views  */,
				616836C3259A4DB400E91748 /* Formatters */,
				615609EA25D6773A00A5CDAD /* Helpers */,
				615609EB25D6774E00A5CDAD /* Managers */,
				61DD649825E062E6002FBB5A /* TabBar */,
				61C551CF25C738CD00E1CB0F /* Other */,
			);
			path = Extensions;
			sourceTree = "<group>";
		};
		618518DC2585057A00120D81 /* Main Views */ = {
			isa = PBXGroup;
			children = (
				617D85B325052C35009E18FB /* HomeView.swift */,
				611D15AE251680B9000691C6 /* CheapestTimeView.swift */,
				618A6F6D2518F8C800A8778B /* CheapestTimeResultView.swift */,
				6156A578250C2161005174A5 /* SettingsPageView.swift */,
			);
			path = "Main Views";
			sourceTree = "<group>";
		};
		618518E72585060F00120D81 /* Data Error */ = {
			isa = PBXGroup;
			children = (
				61260068253B0AB9009E0126 /* DataDownloadAndError.swift */,
				61E0ACBF25BAE6030011B0A1 /* APNSUploadError.swift */,
			);
			path = "Data Error";
			sourceTree = "<group>";
		};
		618518E82585062F00120D81 /* CoreData */ = {
			isa = PBXGroup;
			children = (
				613F275C25CBFE560038A211 /* PersistenceManager.swift */,
				617DF0322594B573004BF4E2 /* AutoUpdatingEntity.swift */,
				6154C51E25CE97A700A1304E /* EntityHelpers.swift */,
				613F276225CBFE6B0038A211 /* Entities */,
				617DF0212594AAD8004BF4E2 /* Entity Managers */,
				6156A571250C1F04005174A5 /* Model.xcdatamodeld */,
			);
			path = CoreData;
			sourceTree = "<group>";
		};
		618AF8032593DAF600E21583 /* Configs */ = {
			isa = PBXGroup;
			children = (
				61D11F4325CC386200E2A168 /* Info.plist */,
			);
			path = Configs;
			sourceTree = "<group>";
		};
		618AF8042593DB0D00E21583 /* Resources */ = {
			isa = PBXGroup;
			children = (
				6141BFED25ADC31400608290 /* Fonts */,
				61F983F92545BC4600A253CC /* Launch Screen.storyboard */,
				617D85B525052C37009E18FB /* Assets.xcassets */,
				615468552520D214004FBEF7 /* Localizable.strings */,
			);
			path = Resources;
			sourceTree = "<group>";
		};
		61936FC325BACDA600D60BC5 /* Backend Communicator */ = {
			isa = PBXGroup;
			children = (
				61936FC725BACDDF00D60BC5 /* BackendCommunicator.swift */,
				615609EE25D6789400A5CDAD /* Download Data */,
				6117E9D82590B52300A2B475 /* UploadAPNsTokenToServer.swift */,
			);
			path = "Backend Communicator";
			sourceTree = "<group>";
		};
		6196BEE325CBD52B00185FA0 /* AWattPriceAppTests */ = {
			isa = PBXGroup;
			children = (
				6196BEE425CBD52B00185FA0 /* Info.plist */,
				6196BEE525CBD52B00185FA0 /* AWattPriceTests.swift */,
			);
			path = AWattPriceAppTests;
			sourceTree = "<group>";
		};
		6198BD49254C7F4C00356A0F /* Cheapest Time */ = {
			isa = PBXGroup;
			children = (
				616836BF259A4D6F00E91748 /* Input fields */,
				61C963A6251E2032001B3E3C /* CheapestTimeClockView.swift */,
			);
			path = "Cheapest Time";
			sourceTree = "<group>";
		};
		61B9F6182598EAE100C14690 /* Single Bar */ = {
			isa = PBXGroup;
			children = (
				61190590256081E8007C04D3 /* EnergyPriceSingleBar.swift */,
				61B9F6192598EB0200C14690 /* BarText.swift */,
			);
			path = "Single Bar";
			sourceTree = "<group>";
		};
		61C551CF25C738CD00E1CB0F /* Other */ = {
			isa = PBXGroup;
			children = (
				61E0ACC725BB13800011B0A1 /* HapticFeedbacks.swift */,
				610BC1E725D14DAE00699EF9 /* Calendar.swift */,
				61D88C0A2545EF9800DA2088 /* General.swift */,
				61C551C425C737C400E1CB0F /* Font.swift */,
				61286F0B25ABBCF300CE1D61 /* Environment.swift */,
				61CD719725D27E91009E51AD /* Time.swift */,
			);
			path = Other;
			sourceTree = "<group>";
		};
		61CD719E25D29ED6009E51AD /* Only AWattPrice */ = {
			isa = PBXGroup;
			children = (
				61CD719F25D29EE8009E51AD /* GeneralAWattPrice.swift */,
			);
			path = "Only AWattPrice";
			sourceTree = "<group>";
		};
		61DD649825E062E6002FBB5A /* TabBar */ = {
			isa = PBXGroup;
			children = (
				61DD649925E062E6002FBB5A /* TabBar.swift */,
				61DD649A25E062E6002FBB5A /* TBItems.swift */,
			);
			path = TabBar;
			sourceTree = "<group>";
		};
		61DE42BA25AE534A002AF6C2 /* Cheapest Hour Manager */ = {
			isa = PBXGroup;
			children = (
				61E2DFD6254214B100473E20 /* CheapestHourManager.swift */,
			);
			path = "Cheapest Hour Manager";
			sourceTree = "<group>";
		};
		61EC1BFE254B419500324ADA /* Setting Views */ = {
			isa = PBXGroup;
			children = (
				61EE10A825940E240025A599 /* Push Notification */,
				6184828025699DEE004F3F62 /* RegionAndVatSelection.swift */,
				61EC1C07254B41D800324ADA /* AwattarTariffSelectionSettings.swift */,
				6122115425951BF2003D6512 /* Help and Suggestion */,
			);
			path = "Setting Views";
			sourceTree = "<group>";
		};
		61EE10A825940E240025A599 /* Push Notification */ = {
			isa = PBXGroup;
			children = (
				6122115C25951C8D003D6512 /* PriceDropsBelowValueNotificationView.swift */,
				6122114E25951BCE003D6512 /* NotificationSettingView.swift */,
				618CE22E25A0B4F8006116D3 /* NoNotificationAccessView.swift */,
			);
			path = "Push Notification";
			sourceTree = "<group>";
		};
/* End PBXGroup section */

/* Begin PBXNativeTarget section */
		617D85AD25052C35009E18FB /* AWattPrice */ = {
			isa = PBXNativeTarget;
			buildConfigurationList = 617D85D325052C37009E18FB /* Build configuration list for PBXNativeTarget "AWattPrice" */;
			buildPhases = (
				617D85AA25052C35009E18FB /* Sources */,
				617D85AB25052C35009E18FB /* Frameworks */,
				617D85AC25052C35009E18FB /* Resources */,
				6166E80825C570A800281830 /* Embed App Extensions */,
			);
			buildRules = (
			);
			dependencies = (
			);
			name = AWattPrice;
			productName = AwattarApp;
			productReference = 617D85AE25052C35009E18FB /* AWattPrice.app */;
			productType = "com.apple.product-type.application";
		};
		617D85BE25052C37009E18FB /* AwattarAppTests */ = {
			isa = PBXNativeTarget;
			buildConfigurationList = 617D85D625052C37009E18FB /* Build configuration list for PBXNativeTarget "AwattarAppTests" */;
			buildPhases = (
				617D85BB25052C37009E18FB /* Sources */,
				617D85BC25052C37009E18FB /* Frameworks */,
				617D85BD25052C37009E18FB /* Resources */,
			);
			buildRules = (
			);
			dependencies = (
				617D85C125052C37009E18FB /* PBXTargetDependency */,
			);
			name = AwattarAppTests;
			productName = AwattarAppTests;
			productReference = 617D85BF25052C37009E18FB /* AwattarAppTests.xctest */;
			productType = "com.apple.product-type.bundle.unit-test";
		};
		617D85C925052C37009E18FB /* AwattarAppUITests */ = {
			isa = PBXNativeTarget;
			buildConfigurationList = 617D85D925052C37009E18FB /* Build configuration list for PBXNativeTarget "AwattarAppUITests" */;
			buildPhases = (
				617D85C625052C37009E18FB /* Sources */,
				617D85C725052C37009E18FB /* Frameworks */,
				617D85C825052C37009E18FB /* Resources */,
			);
			buildRules = (
			);
			dependencies = (
				617D85CC25052C37009E18FB /* PBXTargetDependency */,
			);
			name = AwattarAppUITests;
			productName = AwattarAppUITests;
			productReference = 617D85CA25052C37009E18FB /* AwattarAppUITests.xctest */;
			productType = "com.apple.product-type.bundle.ui-testing";
		};
/* End PBXNativeTarget section */

/* Begin PBXProject section */
		617D85A625052C35009E18FB /* Project object */ = {
			isa = PBXProject;
			attributes = {
				LastSwiftUpdateCheck = 1240;
				LastUpgradeCheck = 1240;
				TargetAttributes = {
					617D85AD25052C35009E18FB = {
						CreatedOnToolsVersion = 12.0;
					};
					617D85BE25052C37009E18FB = {
						CreatedOnToolsVersion = 12.0;
						TestTargetID = 617D85AD25052C35009E18FB;
					};
					617D85C925052C37009E18FB = {
						CreatedOnToolsVersion = 12.0;
						TestTargetID = 617D85AD25052C35009E18FB;
					};
				};
			};
			buildConfigurationList = 617D85A925052C35009E18FB /* Build configuration list for PBXProject "AWattPrice" */;
			compatibilityVersion = "Xcode 9.3";
			developmentRegion = en;
			hasScannedForEncodings = 0;
			knownRegions = (
				en,
				Base,
				de,
			);
			mainGroup = 617D85A525052C35009E18FB;
			productRefGroup = 617D85AF25052C35009E18FB /* Products */;
			projectDirPath = "";
			projectRoot = "";
			targets = (
				617D85AD25052C35009E18FB /* AWattPrice */,
				617D85BE25052C37009E18FB /* AwattarAppTests */,
				617D85C925052C37009E18FB /* AwattarAppUITests */,
			);
		};
/* End PBXProject section */

/* Begin PBXResourcesBuildPhase section */
		617D85AC25052C35009E18FB /* Resources */ = {
			isa = PBXResourcesBuildPhase;
			buildActionMask = 2147483647;
			files = (
				617D85B925052C37009E18FB /* Preview Assets.xcassets in Resources */,
				615468532520D214004FBEF7 /* Localizable.strings in Resources */,
				61F983FA2545BC4600A253CC /* Launch Screen.storyboard in Resources */,
				6141BFF725ADC60000608290 /* SF-Compact-Display-Black.otf in Resources */,
				617D85B625052C37009E18FB /* Assets.xcassets in Resources */,
			);
			runOnlyForDeploymentPostprocessing = 0;
		};
		617D85BD25052C37009E18FB /* Resources */ = {
			isa = PBXResourcesBuildPhase;
			buildActionMask = 2147483647;
			files = (
				6141BFF825ADC60000608290 /* SF-Compact-Display-Black.otf in Resources */,
			);
			runOnlyForDeploymentPostprocessing = 0;
		};
		617D85C825052C37009E18FB /* Resources */ = {
			isa = PBXResourcesBuildPhase;
			buildActionMask = 2147483647;
			files = (
				6141BFF925ADC60000608290 /* SF-Compact-Display-Black.otf in Resources */,
			);
			runOnlyForDeploymentPostprocessing = 0;
		};
/* End PBXResourcesBuildPhase section */

/* Begin PBXSourcesBuildPhase section */
		617D85AA25052C35009E18FB /* Sources */ = {
			isa = PBXSourcesBuildPhase;
			buildActionMask = 2147483647;
			files = (
				618CE22F25A0B4F8006116D3 /* NoNotificationAccessView.swift in Sources */,
				61E0ACC825BB13800011B0A1 /* HapticFeedbacks.swift in Sources */,
				618AF8622593F82600E21583 /* CurrentSetting.swift in Sources */,
				6154C51F25CE97A700A1304E /* EntityHelpers.swift in Sources */,
				61D88C0B2545EF9800DA2088 /* General.swift in Sources */,
				618AF8502593E94100E21583 /* GlobalAppSettings.swift in Sources */,
				617DF01C2594AA1D004BF4E2 /* NotificationSetting+CoreDataClass.swift in Sources */,
				61E2DFD7254214B100473E20 /* CheapestHourManager.swift in Sources */,
				61CD719825D27E91009E51AD /* Time.swift in Sources */,
				6156A577250C1F5E005174A5 /* Setting+CoreDataProperties.swift in Sources */,
				6181328C258A4AB3007FC6F2 /* SplashScreenSetupView.swift in Sources */,
				614C55832573D421009B5241 /* UpdateDataTimeFormatter.swift in Sources */,
				613F276725CBFED10038A211 /* PersistenceManager.swift in Sources */,
				61658DA825B5AF380083D25A /* EasyIntervalPicker.swift in Sources */,
				61C551C525C737C400E1CB0F /* Font.swift in Sources */,
				61D196E52507F58D00E57BAC /* EnergyPriceGraph.swift in Sources */,
				6122C061259DD42F003BE302 /* WhatsNewPage.swift in Sources */,
				6166E9D025C69FF700281830 /* AppGroupManager.swift in Sources */,
				61753B6E257818DF001379B9 /* SplashScreenFeaturesAndConsent.swift in Sources */,
				6122115D25951C8E003D6512 /* PriceDropsBelowValueNotificationView.swift in Sources */,
				614E784D25068F6100A7ED83 /* DownloadData.swift in Sources */,
				61260069253B0AB9009E0126 /* DataDownloadAndError.swift in Sources */,
				610E649A2573077900C1BAD9 /* ContentView.swift in Sources */,
				615609F025D678A400A5CDAD /* DataParser.swift in Sources */,
				61A1367725B76D7900CB089D /* InputFieldStyles.swift in Sources */,
				6117E9E12590B65C00A2B475 /* AppDelegate.swift in Sources */,
				6117E9DB2590B52300A2B475 /* UploadAPNsTokenToServer.swift in Sources */,
				618A6F6E2518F8C800A8778B /* CheapestTimeResultView.swift in Sources */,
				6156A576250C1F5E005174A5 /* Setting+CoreDataClass.swift in Sources */,
				61AA2D5E254DA4CD00C13D42 /* CustomInsetGroupedList.swift in Sources */,
				61190586256081A9007C04D3 /* Shapes.swift in Sources */,
				61DD649C25E062E6002FBB5A /* TBItems.swift in Sources */,
				617DF0332594B573004BF4E2 /* AutoUpdatingEntity.swift in Sources */,
				6164ED3A258E11BD00F706DE /* NumberField.swift in Sources */,
				610BC1E825D14DAE00699EF9 /* Calendar.swift in Sources */,
				6164ED27258D4B8E00F706DE /* KeyboardObserver.swift in Sources */,
				6117E9DA2590B52300A2B475 /* PushNotificationManager.swift in Sources */,
				61190596256083FE007C04D3 /* UpdatedDataView.swift in Sources */,
				6198BD4B254C7F7100356A0F /* TimeRangeInputField.swift in Sources */,
				61B214B225881CCF00DC1499 /* AgreementSettingView.swift in Sources */,
				61EC1C12254B425B00324ADA /* AppVersionView.swift in Sources */,
				61D6F8882517AD5500027FD1 /* ButtonStyles.swift in Sources */,
				6122114F25951BCE003D6512 /* NotificationSettingView.swift in Sources */,
				61658DB125B5AF890083D25A /* EasyIntervalPickerRepresentable.swift in Sources */,
				61BA0A542548467F00951321 /* HelpAndSuggestionView.swift in Sources */,
				6156A579250C2161005174A5 /* SettingsPageView.swift in Sources */,
				61286F0C25ABBCF300CE1D61 /* Environment.swift in Sources */,
				6166E93B25C5812000281830 /* NetworkManager.swift in Sources */,
				61CD71A025D29EE8009E51AD /* GeneralAWattPrice.swift in Sources */,
				61B9F61A2598EB0200C14690 /* BarText.swift in Sources */,
				61200EC3253A050700A104B1 /* SplashScreenStartView.swift in Sources */,
				61190591256081E8007C04D3 /* EnergyPriceSingleBar.swift in Sources */,
				61DD649B25E062E6002FBB5A /* TabBar.swift in Sources */,
				61C963A7251E2032001B3E3C /* CheapestTimeClockView.swift in Sources */,
				61BA0A592548764400951321 /* MailView.swift in Sources */,
				616D29C025D720AA00367CC4 /* GetData.swift in Sources */,
				617DF0242594AAF5004BF4E2 /* NotificationSetting.swift in Sources */,
				615609E925D6772800A5CDAD /* QueueHelpers.swift in Sources */,
				6191FF8F258D0CAF00C31D63 /* NotAffiliatedView.swift in Sources */,
				61EC1C08254B41D800324ADA /* AwattarTariffSelectionSettings.swift in Sources */,
				61813291258A4B56007FC6F2 /* SplashScreenFinishView.swift in Sources */,
				6198BD53254C7FA700356A0F /* TotalConsumptionInputField.swift in Sources */,
				6184828125699DEE004F3F62 /* RegionAndVatSelection.swift in Sources */,
				61D57125256DAA2300EA69C7 /* CustomDatePicker.swift in Sources */,
				6164ED42258E952F00F706DE /* TotalTimeFormatter.swift in Sources */,
				61936FC825BACDDF00D60BC5 /* BackendCommunicator.swift in Sources */,
				615609F325D67A8600A5CDAD /* DataHelpers.swift in Sources */,
				617D85B425052C35009E18FB /* HomeView.swift in Sources */,
				61CD71A425D2E295009E51AD /* LazyNavigationDestination.swift in Sources */,
				611D15AF251680B9000691C6 /* CheapestTimeView.swift in Sources */,
				617DF01D2594AA1D004BF4E2 /* NotificationSetting+CoreDataProperties.swift in Sources */,
				617D85B225052C35009E18FB /* AwattarApp.swift in Sources */,
				6198BD5B254C7FD700356A0F /* PowerInputField.swift in Sources */,
				61E0ACC025BAE6030011B0A1 /* APNSUploadError.swift in Sources */,
				6156A573250C1F04005174A5 /* Model.xcdatamodeld in Sources */,
			);
			runOnlyForDeploymentPostprocessing = 0;
		};
		617D85BB25052C37009E18FB /* Sources */ = {
			isa = PBXSourcesBuildPhase;
			buildActionMask = 2147483647;
			files = (
				6196BEE725CBD52B00185FA0 /* AWattPriceTests.swift in Sources */,
			);
			runOnlyForDeploymentPostprocessing = 0;
		};
		617D85C625052C37009E18FB /* Sources */ = {
			isa = PBXSourcesBuildPhase;
			buildActionMask = 2147483647;
			files = (
				613F26BB25CBE11C0038A211 /* AWattPriceUITests.swift in Sources */,
			);
			runOnlyForDeploymentPostprocessing = 0;
		};
/* End PBXSourcesBuildPhase section */

/* Begin PBXTargetDependency section */
		617D85C125052C37009E18FB /* PBXTargetDependency */ = {
			isa = PBXTargetDependency;
			target = 617D85AD25052C35009E18FB /* AWattPrice */;
			targetProxy = 617D85C025052C37009E18FB /* PBXContainerItemProxy */;
		};
		617D85CC25052C37009E18FB /* PBXTargetDependency */ = {
			isa = PBXTargetDependency;
			target = 617D85AD25052C35009E18FB /* AWattPrice */;
			targetProxy = 617D85CB25052C37009E18FB /* PBXContainerItemProxy */;
		};
/* End PBXTargetDependency section */

/* Begin PBXVariantGroup section */
		615468552520D214004FBEF7 /* Localizable.strings */ = {
			isa = PBXVariantGroup;
			children = (
				615468542520D214004FBEF7 /* en */,
				615468592520D223004FBEF7 /* de */,
			);
			name = Localizable.strings;
			sourceTree = "<group>";
		};
		6166E88D25C5729500281830 /* Localizable.strings */ = {
			isa = PBXVariantGroup;
			children = (
				6166E88C25C5729500281830 /* en */,
				6166E89225C5729900281830 /* de */,
			);
			name = Localizable.strings;
			sourceTree = "<group>";
		};
/* End PBXVariantGroup section */

/* Begin XCBuildConfiguration section */
<<<<<<< HEAD
=======
		6166E80925C570A800281830 /* Development */ = {
			isa = XCBuildConfiguration;
			baseConfigurationReference = 618AF8052593DB6800E21583 /* Development.xcconfig */;
			buildSettings = {
				ALWAYS_SEARCH_USER_PATHS = NO;
				ASSETCATALOG_COMPILER_GLOBAL_ACCENT_COLOR_NAME = AccentColor;
				ASSETCATALOG_COMPILER_WIDGET_BACKGROUND_COLOR_NAME = WidgetBackground;
				CLANG_ANALYZER_NONNULL = YES;
				CLANG_ANALYZER_NUMBER_OBJECT_CONVERSION = YES_AGGRESSIVE;
				CLANG_CXX_LANGUAGE_STANDARD = "gnu++14";
				CLANG_CXX_LIBRARY = "libc++";
				CLANG_ENABLE_MODULES = YES;
				CLANG_ENABLE_OBJC_ARC = YES;
				CLANG_ENABLE_OBJC_WEAK = YES;
				CLANG_WARN_BLOCK_CAPTURE_AUTORELEASING = YES;
				CLANG_WARN_BOOL_CONVERSION = YES;
				CLANG_WARN_COMMA = YES;
				CLANG_WARN_CONSTANT_CONVERSION = YES;
				CLANG_WARN_DEPRECATED_OBJC_IMPLEMENTATIONS = YES;
				CLANG_WARN_DIRECT_OBJC_ISA_USAGE = YES_ERROR;
				CLANG_WARN_DOCUMENTATION_COMMENTS = YES;
				CLANG_WARN_EMPTY_BODY = YES;
				CLANG_WARN_ENUM_CONVERSION = YES;
				CLANG_WARN_INFINITE_RECURSION = YES;
				CLANG_WARN_INT_CONVERSION = YES;
				CLANG_WARN_NON_LITERAL_NULL_CONVERSION = YES;
				CLANG_WARN_OBJC_IMPLICIT_RETAIN_SELF = YES;
				CLANG_WARN_OBJC_LITERAL_CONVERSION = YES;
				CLANG_WARN_OBJC_ROOT_CLASS = YES_ERROR;
				CLANG_WARN_QUOTED_INCLUDE_IN_FRAMEWORK_HEADER = YES;
				CLANG_WARN_RANGE_LOOP_ANALYSIS = YES;
				CLANG_WARN_STRICT_PROTOTYPES = YES;
				CLANG_WARN_SUSPICIOUS_MOVE = YES;
				CLANG_WARN_UNGUARDED_AVAILABILITY = YES_AGGRESSIVE;
				CLANG_WARN_UNREACHABLE_CODE = YES;
				CLANG_WARN__DUPLICATE_METHOD_MATCH = YES;
				CODE_SIGN_ENTITLEMENTS = Entitlements/AWattPriceWidgetExtensionDevelopment.entitlements;
				CODE_SIGN_IDENTITY = "Apple Development";
				"CODE_SIGN_IDENTITY[sdk=macosx*]" = "Apple Development";
				CODE_SIGN_STYLE = Automatic;
				COPY_PHASE_STRIP = NO;
				CURRENT_PROJECT_VERSION = 30;
				DEBUG_INFORMATION_FORMAT = dwarf;
				DEVELOPMENT_TEAM = RC32A2AMHF;
				ENABLE_BITCODE = YES;
				ENABLE_STRICT_OBJC_MSGSEND = YES;
				ENABLE_TESTABILITY = YES;
				GCC_C_LANGUAGE_STANDARD = gnu11;
				GCC_DYNAMIC_NO_PIC = NO;
				GCC_NO_COMMON_BLOCKS = YES;
				GCC_OPTIMIZATION_LEVEL = 0;
				GCC_PREPROCESSOR_DEFINITIONS = (
					"DEBUG=1",
					"$(inherited)",
				);
				GCC_WARN_64_TO_32_BIT_CONVERSION = YES;
				GCC_WARN_ABOUT_RETURN_TYPE = YES_ERROR;
				GCC_WARN_UNDECLARED_SELECTOR = YES;
				GCC_WARN_UNINITIALIZED_AUTOS = YES_AGGRESSIVE;
				GCC_WARN_UNUSED_FUNCTION = YES;
				GCC_WARN_UNUSED_VARIABLE = YES;
				INFOPLIST_FILE = AWattPriceWidget/Info.plist;
				IPHONEOS_DEPLOYMENT_TARGET = 14.4;
				LD_RUNPATH_SEARCH_PATHS = (
					"$(inherited)",
					"@executable_path/Frameworks",
					"@executable_path/../../Frameworks",
				);
				MARKETING_VERSION = 1.1;
				MTL_ENABLE_DEBUG_INFO = INCLUDE_SOURCE;
				MTL_FAST_MATH = YES;
				ONLY_ACTIVE_ARCH = YES;
				PRODUCT_BUNDLE_IDENTIFIER = me.space8.AWattPrice.dev.AWattPriceWidget;
				PRODUCT_NAME = "$(TARGET_NAME)";
				SDKROOT = iphoneos;
				SKIP_INSTALL = YES;
				SUPPORTS_MACCATALYST = YES;
				SWIFT_ACTIVE_COMPILATION_CONDITIONS = DEBUG;
				SWIFT_OPTIMIZATION_LEVEL = "-Onone";
				SWIFT_VERSION = 5.0;
				TARGETED_DEVICE_FAMILY = "1,2";
			};
			name = Development;
		};
		6166E80A25C570A800281830 /* Production */ = {
			isa = XCBuildConfiguration;
			baseConfigurationReference = 618AF8062593DB8500E21583 /* Production.xcconfig */;
			buildSettings = {
				ALWAYS_SEARCH_USER_PATHS = NO;
				ASSETCATALOG_COMPILER_GLOBAL_ACCENT_COLOR_NAME = AccentColor;
				ASSETCATALOG_COMPILER_WIDGET_BACKGROUND_COLOR_NAME = WidgetBackground;
				CLANG_ANALYZER_NONNULL = YES;
				CLANG_ANALYZER_NUMBER_OBJECT_CONVERSION = YES_AGGRESSIVE;
				CLANG_CXX_LANGUAGE_STANDARD = "gnu++14";
				CLANG_CXX_LIBRARY = "libc++";
				CLANG_ENABLE_MODULES = YES;
				CLANG_ENABLE_OBJC_ARC = YES;
				CLANG_ENABLE_OBJC_WEAK = YES;
				CLANG_WARN_BLOCK_CAPTURE_AUTORELEASING = YES;
				CLANG_WARN_BOOL_CONVERSION = YES;
				CLANG_WARN_COMMA = YES;
				CLANG_WARN_CONSTANT_CONVERSION = YES;
				CLANG_WARN_DEPRECATED_OBJC_IMPLEMENTATIONS = YES;
				CLANG_WARN_DIRECT_OBJC_ISA_USAGE = YES_ERROR;
				CLANG_WARN_DOCUMENTATION_COMMENTS = YES;
				CLANG_WARN_EMPTY_BODY = YES;
				CLANG_WARN_ENUM_CONVERSION = YES;
				CLANG_WARN_INFINITE_RECURSION = YES;
				CLANG_WARN_INT_CONVERSION = YES;
				CLANG_WARN_NON_LITERAL_NULL_CONVERSION = YES;
				CLANG_WARN_OBJC_IMPLICIT_RETAIN_SELF = YES;
				CLANG_WARN_OBJC_LITERAL_CONVERSION = YES;
				CLANG_WARN_OBJC_ROOT_CLASS = YES_ERROR;
				CLANG_WARN_QUOTED_INCLUDE_IN_FRAMEWORK_HEADER = YES;
				CLANG_WARN_RANGE_LOOP_ANALYSIS = YES;
				CLANG_WARN_STRICT_PROTOTYPES = YES;
				CLANG_WARN_SUSPICIOUS_MOVE = YES;
				CLANG_WARN_UNGUARDED_AVAILABILITY = YES_AGGRESSIVE;
				CLANG_WARN_UNREACHABLE_CODE = YES;
				CLANG_WARN__DUPLICATE_METHOD_MATCH = YES;
				CODE_SIGN_ENTITLEMENTS = Entitlements/AWattPriceWidgetExtensionProduction.entitlements;
				CODE_SIGN_IDENTITY = "Apple Development";
				CODE_SIGN_STYLE = Automatic;
				COPY_PHASE_STRIP = NO;
				CURRENT_PROJECT_VERSION = 30;
				DEBUG_INFORMATION_FORMAT = "dwarf-with-dsym";
				DEVELOPMENT_TEAM = RC32A2AMHF;
				ENABLE_BITCODE = YES;
				ENABLE_NS_ASSERTIONS = NO;
				ENABLE_STRICT_OBJC_MSGSEND = YES;
				GCC_C_LANGUAGE_STANDARD = gnu11;
				GCC_NO_COMMON_BLOCKS = YES;
				GCC_WARN_64_TO_32_BIT_CONVERSION = YES;
				GCC_WARN_ABOUT_RETURN_TYPE = YES_ERROR;
				GCC_WARN_UNDECLARED_SELECTOR = YES;
				GCC_WARN_UNINITIALIZED_AUTOS = YES_AGGRESSIVE;
				GCC_WARN_UNUSED_FUNCTION = YES;
				GCC_WARN_UNUSED_VARIABLE = YES;
				INFOPLIST_FILE = AWattPriceWidget/Info.plist;
				IPHONEOS_DEPLOYMENT_TARGET = 14.4;
				LD_RUNPATH_SEARCH_PATHS = (
					"$(inherited)",
					"@executable_path/Frameworks",
					"@executable_path/../../Frameworks",
				);
				MARKETING_VERSION = 1.1;
				MTL_ENABLE_DEBUG_INFO = NO;
				MTL_FAST_MATH = YES;
				PRODUCT_BUNDLE_IDENTIFIER = me.space8.AWattPrice.AWattPriceWidget;
				PRODUCT_NAME = "$(TARGET_NAME)";
				SDKROOT = iphoneos;
				SKIP_INSTALL = YES;
				SUPPORTS_MACCATALYST = YES;
				SWIFT_COMPILATION_MODE = wholemodule;
				SWIFT_OPTIMIZATION_LEVEL = "-O";
				SWIFT_VERSION = 5.0;
				TARGETED_DEVICE_FAMILY = "1,2";
				VALIDATE_PRODUCT = YES;
			};
			name = Production;
		};
>>>>>>> ae6939d1
		617D85D125052C37009E18FB /* Development */ = {
			isa = XCBuildConfiguration;
			baseConfigurationReference = 618AF8052593DB6800E21583 /* Development.xcconfig */;
			buildSettings = {
				ALWAYS_SEARCH_USER_PATHS = NO;
				CLANG_ANALYZER_LOCALIZABILITY_NONLOCALIZED = YES;
				CLANG_ANALYZER_NONNULL = YES;
				CLANG_ANALYZER_NUMBER_OBJECT_CONVERSION = YES_AGGRESSIVE;
				CLANG_CXX_LANGUAGE_STANDARD = "gnu++14";
				CLANG_CXX_LIBRARY = "libc++";
				CLANG_ENABLE_MODULES = YES;
				CLANG_ENABLE_OBJC_ARC = YES;
				CLANG_ENABLE_OBJC_WEAK = YES;
				CLANG_WARN_BLOCK_CAPTURE_AUTORELEASING = YES;
				CLANG_WARN_BOOL_CONVERSION = YES;
				CLANG_WARN_COMMA = YES;
				CLANG_WARN_CONSTANT_CONVERSION = YES;
				CLANG_WARN_DEPRECATED_OBJC_IMPLEMENTATIONS = YES;
				CLANG_WARN_DIRECT_OBJC_ISA_USAGE = YES_ERROR;
				CLANG_WARN_DOCUMENTATION_COMMENTS = YES;
				CLANG_WARN_EMPTY_BODY = YES;
				CLANG_WARN_ENUM_CONVERSION = YES;
				CLANG_WARN_INFINITE_RECURSION = YES;
				CLANG_WARN_INT_CONVERSION = YES;
				CLANG_WARN_NON_LITERAL_NULL_CONVERSION = YES;
				CLANG_WARN_OBJC_IMPLICIT_RETAIN_SELF = YES;
				CLANG_WARN_OBJC_LITERAL_CONVERSION = YES;
				CLANG_WARN_OBJC_ROOT_CLASS = YES_ERROR;
				CLANG_WARN_QUOTED_INCLUDE_IN_FRAMEWORK_HEADER = YES;
				CLANG_WARN_RANGE_LOOP_ANALYSIS = YES;
				CLANG_WARN_STRICT_PROTOTYPES = YES;
				CLANG_WARN_SUSPICIOUS_MOVE = YES;
				CLANG_WARN_UNGUARDED_AVAILABILITY = YES_AGGRESSIVE;
				CLANG_WARN_UNREACHABLE_CODE = YES;
				CLANG_WARN__DUPLICATE_METHOD_MATCH = YES;
				COPY_PHASE_STRIP = NO;
				DEBUG_INFORMATION_FORMAT = dwarf;
				ENABLE_STRICT_OBJC_MSGSEND = YES;
				ENABLE_TESTABILITY = YES;
				GCC_C_LANGUAGE_STANDARD = gnu11;
				GCC_DYNAMIC_NO_PIC = NO;
				GCC_NO_COMMON_BLOCKS = YES;
				GCC_OPTIMIZATION_LEVEL = 0;
				GCC_PREPROCESSOR_DEFINITIONS = (
					"DEBUG=1",
					"$(inherited)",
				);
				GCC_WARN_64_TO_32_BIT_CONVERSION = YES;
				GCC_WARN_ABOUT_RETURN_TYPE = YES_ERROR;
				GCC_WARN_UNDECLARED_SELECTOR = YES;
				GCC_WARN_UNINITIALIZED_AUTOS = YES_AGGRESSIVE;
				GCC_WARN_UNUSED_FUNCTION = YES;
				GCC_WARN_UNUSED_VARIABLE = YES;
				IPHONEOS_DEPLOYMENT_TARGET = 14.0;
				MTL_ENABLE_DEBUG_INFO = INCLUDE_SOURCE;
				MTL_FAST_MATH = YES;
				ONLY_ACTIVE_ARCH = YES;
				SDKROOT = iphoneos;
				SWIFT_ACTIVE_COMPILATION_CONDITIONS = DEBUG;
				SWIFT_OPTIMIZATION_LEVEL = "-Onone";
			};
			name = Development;
		};
		617D85D225052C37009E18FB /* Production */ = {
			isa = XCBuildConfiguration;
			baseConfigurationReference = 618AF8062593DB8500E21583 /* Production.xcconfig */;
			buildSettings = {
				ALWAYS_SEARCH_USER_PATHS = NO;
				CLANG_ANALYZER_LOCALIZABILITY_NONLOCALIZED = YES;
				CLANG_ANALYZER_NONNULL = YES;
				CLANG_ANALYZER_NUMBER_OBJECT_CONVERSION = YES_AGGRESSIVE;
				CLANG_CXX_LANGUAGE_STANDARD = "gnu++14";
				CLANG_CXX_LIBRARY = "libc++";
				CLANG_ENABLE_MODULES = YES;
				CLANG_ENABLE_OBJC_ARC = YES;
				CLANG_ENABLE_OBJC_WEAK = YES;
				CLANG_WARN_BLOCK_CAPTURE_AUTORELEASING = YES;
				CLANG_WARN_BOOL_CONVERSION = YES;
				CLANG_WARN_COMMA = YES;
				CLANG_WARN_CONSTANT_CONVERSION = YES;
				CLANG_WARN_DEPRECATED_OBJC_IMPLEMENTATIONS = YES;
				CLANG_WARN_DIRECT_OBJC_ISA_USAGE = YES_ERROR;
				CLANG_WARN_DOCUMENTATION_COMMENTS = YES;
				CLANG_WARN_EMPTY_BODY = YES;
				CLANG_WARN_ENUM_CONVERSION = YES;
				CLANG_WARN_INFINITE_RECURSION = YES;
				CLANG_WARN_INT_CONVERSION = YES;
				CLANG_WARN_NON_LITERAL_NULL_CONVERSION = YES;
				CLANG_WARN_OBJC_IMPLICIT_RETAIN_SELF = YES;
				CLANG_WARN_OBJC_LITERAL_CONVERSION = YES;
				CLANG_WARN_OBJC_ROOT_CLASS = YES_ERROR;
				CLANG_WARN_QUOTED_INCLUDE_IN_FRAMEWORK_HEADER = YES;
				CLANG_WARN_RANGE_LOOP_ANALYSIS = YES;
				CLANG_WARN_STRICT_PROTOTYPES = YES;
				CLANG_WARN_SUSPICIOUS_MOVE = YES;
				CLANG_WARN_UNGUARDED_AVAILABILITY = YES_AGGRESSIVE;
				CLANG_WARN_UNREACHABLE_CODE = YES;
				CLANG_WARN__DUPLICATE_METHOD_MATCH = YES;
				COPY_PHASE_STRIP = NO;
				DEBUG_INFORMATION_FORMAT = "dwarf-with-dsym";
				ENABLE_NS_ASSERTIONS = NO;
				ENABLE_STRICT_OBJC_MSGSEND = YES;
				GCC_C_LANGUAGE_STANDARD = gnu11;
				GCC_NO_COMMON_BLOCKS = YES;
				GCC_WARN_64_TO_32_BIT_CONVERSION = YES;
				GCC_WARN_ABOUT_RETURN_TYPE = YES_ERROR;
				GCC_WARN_UNDECLARED_SELECTOR = YES;
				GCC_WARN_UNINITIALIZED_AUTOS = YES_AGGRESSIVE;
				GCC_WARN_UNUSED_FUNCTION = YES;
				GCC_WARN_UNUSED_VARIABLE = YES;
				IPHONEOS_DEPLOYMENT_TARGET = 14.0;
				MTL_ENABLE_DEBUG_INFO = NO;
				MTL_FAST_MATH = YES;
				SDKROOT = iphoneos;
				SWIFT_COMPILATION_MODE = wholemodule;
				SWIFT_OPTIMIZATION_LEVEL = "-O";
				VALIDATE_PRODUCT = YES;
			};
			name = Production;
		};
		617D85D425052C37009E18FB /* Development */ = {
			isa = XCBuildConfiguration;
			baseConfigurationReference = 618AF8052593DB6800E21583 /* Development.xcconfig */;
			buildSettings = {
				ALWAYS_EMBED_SWIFT_STANDARD_LIBRARIES = YES;
				ASSETCATALOG_COMPILER_APPICON_NAME = AppIcon;
				CODE_SIGN_ENTITLEMENTS = Entitlements/AWattPriceDevelopment.entitlements;
				CODE_SIGN_IDENTITY = "Apple Development";
				"CODE_SIGN_IDENTITY[sdk=macosx*]" = "Apple Development";
				CODE_SIGN_STYLE = Automatic;
				CURRENT_PROJECT_VERSION = 30;
				DEVELOPMENT_ASSET_PATHS = "\"AWattPrice/Preview Content\"";
				DEVELOPMENT_TEAM = RC32A2AMHF;
				ENABLE_BITCODE = YES;
				ENABLE_PREVIEWS = YES;
				GCC_PREFIX_HEADER = AWattPrice;
				INFOPLIST_FILE = AWattPrice/Configs/Info.plist;
				IPHONEOS_DEPLOYMENT_TARGET = 14.0;
				"IPHONEOS_DEPLOYMENT_TARGET[sdk=macosx*]" = 14.2;
				LD_RUNPATH_SEARCH_PATHS = (
					"$(inherited)",
					"@executable_path/Frameworks",
				);
				MARKETING_VERSION = 1.1;
				PRODUCT_BUNDLE_IDENTIFIER = me.space8.AWattPrice.dev;
				PRODUCT_NAME = "$(TARGET_NAME)";
				PROVISIONING_PROFILE_SPECIFIER = "";
				"PROVISIONING_PROFILE_SPECIFIER[sdk=macosx*]" = "";
				SUPPORTS_MACCATALYST = YES;
				SWIFT_VERSION = 5.0;
				TARGETED_DEVICE_FAMILY = "1,2";
			};
			name = Development;
		};
		617D85D525052C37009E18FB /* Production */ = {
			isa = XCBuildConfiguration;
			baseConfigurationReference = 618AF8062593DB8500E21583 /* Production.xcconfig */;
			buildSettings = {
				ALWAYS_EMBED_SWIFT_STANDARD_LIBRARIES = YES;
				ASSETCATALOG_COMPILER_APPICON_NAME = AppIcon;
				CODE_SIGN_ENTITLEMENTS = Entitlements/AWattPriceProduction.entitlements;
				CODE_SIGN_IDENTITY = "Apple Development";
				CODE_SIGN_STYLE = Automatic;
				CURRENT_PROJECT_VERSION = 30;
				DEVELOPMENT_ASSET_PATHS = "\"AWattPrice/Preview Content\"";
				DEVELOPMENT_TEAM = RC32A2AMHF;
				ENABLE_BITCODE = YES;
				ENABLE_PREVIEWS = YES;
				GCC_PREFIX_HEADER = AWattPrice;
				INFOPLIST_FILE = AWattPrice/Configs/Info.plist;
				IPHONEOS_DEPLOYMENT_TARGET = 14.0;
				"IPHONEOS_DEPLOYMENT_TARGET[sdk=macosx*]" = 14.2;
				LD_RUNPATH_SEARCH_PATHS = (
					"$(inherited)",
					"@executable_path/Frameworks",
				);
				MARKETING_VERSION = 1.1;
				PRODUCT_BUNDLE_IDENTIFIER = "$(APP_BUNDLEID)";
				PRODUCT_NAME = "$(TARGET_NAME)";
				PROVISIONING_PROFILE_SPECIFIER = "";
				SUPPORTS_MACCATALYST = YES;
				SWIFT_VERSION = 5.0;
				TARGETED_DEVICE_FAMILY = "1,2";
			};
			name = Production;
		};
		617D85D725052C37009E18FB /* Development */ = {
			isa = XCBuildConfiguration;
			baseConfigurationReference = 618AF8052593DB6800E21583 /* Development.xcconfig */;
			buildSettings = {
				ALWAYS_EMBED_SWIFT_STANDARD_LIBRARIES = YES;
				BUNDLE_LOADER = "$(TEST_HOST)";
				CODE_SIGN_STYLE = Automatic;
				DEVELOPMENT_TEAM = JC4B7WF2UL;
				INFOPLIST_FILE = AwattarAppTests/Info.plist;
				IPHONEOS_DEPLOYMENT_TARGET = 14.0;
				LD_RUNPATH_SEARCH_PATHS = (
					"$(inherited)",
					"@executable_path/Frameworks",
					"@loader_path/Frameworks",
				);
				PRODUCT_BUNDLE_IDENTIFIER = me.sp4c38.AwattarAppTests;
				PRODUCT_NAME = "$(TARGET_NAME)";
				SWIFT_VERSION = 5.0;
				TARGETED_DEVICE_FAMILY = "1,2";
				TEST_HOST = "$(BUILT_PRODUCTS_DIR)/AwattarApp.app/AwattarApp";
			};
			name = Development;
		};
		617D85D825052C37009E18FB /* Production */ = {
			isa = XCBuildConfiguration;
			baseConfigurationReference = 618AF8062593DB8500E21583 /* Production.xcconfig */;
			buildSettings = {
				ALWAYS_EMBED_SWIFT_STANDARD_LIBRARIES = YES;
				BUNDLE_LOADER = "$(TEST_HOST)";
				CODE_SIGN_STYLE = Automatic;
				DEVELOPMENT_TEAM = JC4B7WF2UL;
				INFOPLIST_FILE = AwattarAppTests/Info.plist;
				IPHONEOS_DEPLOYMENT_TARGET = 14.0;
				LD_RUNPATH_SEARCH_PATHS = (
					"$(inherited)",
					"@executable_path/Frameworks",
					"@loader_path/Frameworks",
				);
				PRODUCT_BUNDLE_IDENTIFIER = me.sp4c38.AwattarAppTests;
				PRODUCT_NAME = "$(TARGET_NAME)";
				SWIFT_VERSION = 5.0;
				TARGETED_DEVICE_FAMILY = "1,2";
				TEST_HOST = "$(BUILT_PRODUCTS_DIR)/AwattarApp.app/AwattarApp";
			};
			name = Production;
		};
		617D85DA25052C37009E18FB /* Development */ = {
			isa = XCBuildConfiguration;
			baseConfigurationReference = 618AF8052593DB6800E21583 /* Development.xcconfig */;
			buildSettings = {
				ALWAYS_EMBED_SWIFT_STANDARD_LIBRARIES = YES;
				CODE_SIGN_STYLE = Automatic;
				DEVELOPMENT_TEAM = JC4B7WF2UL;
				INFOPLIST_FILE = AWattPriceUITests/Info.plist;
				LD_RUNPATH_SEARCH_PATHS = (
					"$(inherited)",
					"@executable_path/Frameworks",
					"@loader_path/Frameworks",
				);
				PRODUCT_BUNDLE_IDENTIFIER = me.sp4c38.AwattarAppUITests;
				PRODUCT_NAME = "$(TARGET_NAME)";
				PROVISIONING_PROFILE = "";
				SWIFT_VERSION = 5.0;
				TARGETED_DEVICE_FAMILY = "1,2";
				TEST_TARGET_NAME = AWattPrice;
			};
			name = Development;
		};
		617D85DB25052C37009E18FB /* Production */ = {
			isa = XCBuildConfiguration;
			baseConfigurationReference = 618AF8062593DB8500E21583 /* Production.xcconfig */;
			buildSettings = {
				ALWAYS_EMBED_SWIFT_STANDARD_LIBRARIES = YES;
				CODE_SIGN_STYLE = Automatic;
				DEVELOPMENT_TEAM = JC4B7WF2UL;
				INFOPLIST_FILE = AWattPriceUITests/Info.plist;
				LD_RUNPATH_SEARCH_PATHS = (
					"$(inherited)",
					"@executable_path/Frameworks",
					"@loader_path/Frameworks",
				);
				PRODUCT_BUNDLE_IDENTIFIER = me.sp4c38.AwattarAppUITests;
				PRODUCT_NAME = "$(TARGET_NAME)";
				PROVISIONING_PROFILE = "";
				SWIFT_VERSION = 5.0;
				TARGETED_DEVICE_FAMILY = "1,2";
				TEST_TARGET_NAME = AWattPrice;
			};
			name = Production;
		};
/* End XCBuildConfiguration section */

/* Begin XCConfigurationList section */
		617D85A925052C35009E18FB /* Build configuration list for PBXProject "AWattPrice" */ = {
			isa = XCConfigurationList;
			buildConfigurations = (
				617D85D125052C37009E18FB /* Development */,
				617D85D225052C37009E18FB /* Production */,
			);
			defaultConfigurationIsVisible = 0;
			defaultConfigurationName = Production;
		};
		617D85D325052C37009E18FB /* Build configuration list for PBXNativeTarget "AWattPrice" */ = {
			isa = XCConfigurationList;
			buildConfigurations = (
				617D85D425052C37009E18FB /* Development */,
				617D85D525052C37009E18FB /* Production */,
			);
			defaultConfigurationIsVisible = 0;
			defaultConfigurationName = Production;
		};
		617D85D625052C37009E18FB /* Build configuration list for PBXNativeTarget "AwattarAppTests" */ = {
			isa = XCConfigurationList;
			buildConfigurations = (
				617D85D725052C37009E18FB /* Development */,
				617D85D825052C37009E18FB /* Production */,
			);
			defaultConfigurationIsVisible = 0;
			defaultConfigurationName = Production;
		};
		617D85D925052C37009E18FB /* Build configuration list for PBXNativeTarget "AwattarAppUITests" */ = {
			isa = XCConfigurationList;
			buildConfigurations = (
				617D85DA25052C37009E18FB /* Development */,
				617D85DB25052C37009E18FB /* Production */,
			);
			defaultConfigurationIsVisible = 0;
			defaultConfigurationName = Production;
		};
/* End XCConfigurationList section */

/* Begin XCVersionGroup section */
		6156A571250C1F04005174A5 /* Model.xcdatamodeld */ = {
			isa = XCVersionGroup;
			children = (
				61D1053125CF2CA800E44883 /* Model 3.xcdatamodel */,
				6122C046259DCB61003BE302 /* Model 2.xcdatamodel */,
				6156A572250C1F04005174A5 /* Model.xcdatamodel */,
			);
			currentVersion = 61D1053125CF2CA800E44883 /* Model 3.xcdatamodel */;
			path = Model.xcdatamodeld;
			sourceTree = "<group>";
			versionGroupType = wrapper.xcdatamodel;
		};
/* End XCVersionGroup section */
	};
	rootObject = 617D85A625052C35009E18FB /* Project object */;
}<|MERGE_RESOLUTION|>--- conflicted
+++ resolved
@@ -992,8 +992,6 @@
 /* End PBXVariantGroup section */
 
 /* Begin XCBuildConfiguration section */
-<<<<<<< HEAD
-=======
 		6166E80925C570A800281830 /* Development */ = {
 			isa = XCBuildConfiguration;
 			baseConfigurationReference = 618AF8052593DB6800E21583 /* Development.xcconfig */;
@@ -1155,7 +1153,6 @@
 			};
 			name = Production;
 		};
->>>>>>> ae6939d1
 		617D85D125052C37009E18FB /* Development */ = {
 			isa = XCBuildConfiguration;
 			baseConfigurationReference = 618AF8052593DB6800E21583 /* Development.xcconfig */;
