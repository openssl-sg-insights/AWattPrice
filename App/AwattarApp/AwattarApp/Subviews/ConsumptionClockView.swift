--- conflicted
+++ resolved
@@ -9,20 +9,20 @@
 
 struct ConsumptionClockView: View {
     @Environment(\.colorScheme) var colorScheme
-    
+
     @State var currentLevel = 0
     @State var now = Date()
-    
+
     let timer = Timer.publish(every: 1, on: .main, in: .common).autoconnect()
     let calendar = Calendar.current
-    
+
     var hourDegree = (0, 0)
-    
+
     init(_ cheapestHour: CheapestHourCalculator.HourPair) {
         // 15 degrees is the angle for one single hour
         let minItemIndex = 0
         let maxItemIndex = cheapestHour.associatedPricePoints.count - 1
-        
+
         if cheapestHour.associatedPricePoints.count >= 2 {
             let startHour = Float(calendar.component(.hour, from: Date(timeIntervalSince1970: TimeInterval(cheapestHour.associatedPricePoints[minItemIndex].startTimestamp))))
             let startMinute = Float(calendar.component(.minute, from: Date(timeIntervalSince1970: TimeInterval(cheapestHour.associatedPricePoints[minItemIndex].startTimestamp)))) / 60
@@ -31,13 +31,13 @@
 
             let startDegree = Int(30 * (startHour + startMinute)) - 90
             let endDegree = Int(30 * (endHour + endMinute)) - 90
-            
+
             // Subtract 90 degrees to make it fit with the clock alignment
-            
+
             hourDegree = (startDegree, endDegree)
         }
     }
-    
+
     var body: some View {
         GeometryReader { geometry in
             self.makeView(geometry)
@@ -48,108 +48,100 @@
             }
         }
     }
-    
+
     func makeView(_ geometry: GeometryProxy) -> some View {
         let width = geometry.size.width
         let height = geometry.size.height
-        
+
         let circleLineWidth = CGFloat(2)
         let hourIndicatorLineWidth = CGFloat(2)
         let middlePointRadius = CGFloat(5)
-<<<<<<< HEAD
-=======
-        let hourMarkerLineWidth = CGFloat(13)
->>>>>>> 77f9af4e
-        
+
         let clockWidth = 2 * (width / 5)
         let hourBorderIndicatorWidth = CGFloat(4)
         let hourMarkerRadius = CGFloat(0.70 * (((clockWidth / 2) - circleLineWidth)))
-<<<<<<< HEAD
-=======
-        let hourMarkerBorderExtraRadius = CGFloat(4)
->>>>>>> 77f9af4e
         let minuteIndicatorWidth = CGFloat((clockWidth / 2) - hourBorderIndicatorWidth - 10)
         let hourIndicatorWidth = CGFloat((2 * ((clockWidth / 2) / 3)) - hourBorderIndicatorWidth  - 10)
-        
+
         let hourMarkerLineWidth = CGFloat(0.2 * (clockWidth / 2))
-        
+
         let clockRightSideStartWidth = ((width - clockWidth) / 2)
         let clockStartHeight = (height / 2) - (width / 2) + clockRightSideStartWidth
-        
+
         let textPaddingToClock = CGFloat(13)
         let threeTextPaddingToClockAddition = CGFloat(3)
 
         let center = CGPoint(x: width / 2, y: height / 2)
-        
+
         var hourNamesAndPositions = [(String, CGFloat, CGFloat, CGFloat, CGFloat, CGFloat, CGFloat)]()
         var currentDegree: Double = -60
-        
+
         let currentMinute = Double(calendar.component(.minute, from: now))
         let currentMinuteXCoord = CGFloat(Double(minuteIndicatorWidth) * sin((6 * currentMinute * Double.pi) / 180)) + clockRightSideStartWidth + (clockWidth / 2)
         let currentMinuteYCoord = CGFloat(Double(minuteIndicatorWidth) * -cos((6 * currentMinute * Double.pi) / 180)) + clockStartHeight + (clockWidth / 2)
-        
+
         var currentHour = Double(calendar.component(.hour, from: now))
         currentHour += (currentMinute / 60) // Add minutes
-        
+
         if currentHour > 12 {
             currentHour -= 12
         }
         let currentHourXCoord = CGFloat(Double(hourIndicatorWidth) * sin((30 * currentHour * Double.pi) / 180)) + clockRightSideStartWidth + (clockWidth / 2)
         let currentHourYCoord = CGFloat(Double(hourIndicatorWidth) * -cos((30 * currentHour * Double.pi) / 180)) + clockStartHeight + (clockWidth / 2)
-        
+
         for hourName in 1...12 {
             // Text
             let xCoordTextDiff = CGFloat(Double(clockWidth / 2) * cos(currentDegree * Double.pi / 180))
             let yCoordTextDiff = CGFloat(Double(clockWidth / 2) * sin(currentDegree * Double.pi / 180))
-            
+
             var currentXCoordTextPadding: CGFloat = 0
             var currentYCoordTextPadding: CGFloat = 0
-            
+
             if [1, 2, 3, 4, 5].contains(hourName) {
                 currentXCoordTextPadding = textPaddingToClock
-                
+
                 if hourName == 3 {
                     currentXCoordTextPadding += threeTextPaddingToClockAddition
                 }
             } else if [7, 8, 9, 10, 11].contains(hourName) {
                 currentXCoordTextPadding = -textPaddingToClock
-                
+
                 if hourName == 9 {
                     currentXCoordTextPadding -= threeTextPaddingToClockAddition
                 }
             }
-            
+
             if [1, 2, 10, 11, 12].contains(hourName) {
                 currentYCoordTextPadding = -textPaddingToClock
-                
+
                 if hourName == 12 {
                     currentYCoordTextPadding -= threeTextPaddingToClockAddition
                 }
             } else if [4, 5, 6, 7, 8].contains(hourName) {
                 currentYCoordTextPadding = textPaddingToClock
-                
+
                 if hourName == 6 {
                     currentYCoordTextPadding += threeTextPaddingToClockAddition
                 }
             }
-            
+
             let textXCoord = clockRightSideStartWidth + (clockWidth / 2) + currentXCoordTextPadding + xCoordTextDiff
             let textYCoord = clockStartHeight + (clockWidth / 2) + currentYCoordTextPadding + yCoordTextDiff
-            
+
             // Lines
             let lineFirstXCoord = CGFloat(Double(clockWidth / 2 - circleLineWidth) * cos(currentDegree * Double.pi / 180)) + clockRightSideStartWidth + (clockWidth / 2)
-            
+
             let lineFirstYCoord = CGFloat(Double(clockWidth / 2 - circleLineWidth) * sin(currentDegree * Double.pi / 180)) + clockStartHeight + (clockWidth / 2)
-            
+
             let lineSecondXCoord = CGFloat(Double(clockWidth / 2 - hourBorderIndicatorWidth - circleLineWidth) * cos(currentDegree * Double.pi / 180)) + clockRightSideStartWidth + (clockWidth / 2)
-            
+
             let lineSecondYCoord = CGFloat(Double(clockWidth / 2 - hourBorderIndicatorWidth - circleLineWidth) * sin(currentDegree * Double.pi / 180)) + clockStartHeight + (clockWidth / 2)
-            
+
             hourNamesAndPositions.append((String(hourName), textXCoord, textYCoord, lineFirstXCoord, lineFirstYCoord, lineSecondXCoord, lineSecondYCoord))
-            
+
             currentDegree += 30
         }
-        
+
         return ZStack {
             Path { path in
                 path.addArc(center: center, radius: (clockWidth / 2) - circleLineWidth, startAngle: .degrees(0), endAngle: .degrees(360), clockwise: false)
@@ -166,7 +158,7 @@
                 Text(hour.0)
                     .bold()
                     .position(x: hour.1, y: hour.2)
-                
+
                 Path { path in
                     path.move(to: CGPoint(x: hour.3, y: hour.4))
                     path.addLine(to: CGPoint(x: hour.5, y: hour.6))
@@ -174,43 +166,17 @@
                 .strokedPath(.init(lineWidth: hourIndicatorLineWidth, lineCap: .round))
                 .foregroundColor(colorScheme == .light ? Color.black : Color.white)
             }
-            
-            Path { path in
-<<<<<<< HEAD
+
+            Path { path in
                 path.addArc(center: center, radius: hourMarkerRadius - (hourMarkerLineWidth / 2), startAngle: .degrees(0), endAngle: .degrees(360), clockwise: false)
 
                 path.addArc(center: center, radius: hourMarkerRadius + (hourMarkerLineWidth / 2), startAngle: .degrees(360), endAngle: .degrees(0), clockwise: true)
-=======
-                path.addArc(center: center, radius: hourMarkerRadius - (hourMarkerLineWidth / 2) - hourMarkerBorderExtraRadius, startAngle: .degrees(0), endAngle: .degrees(360), clockwise: false)
-            }
-            .strokedPath(.init(lineWidth: 0.3, lineCap: .round))
-
-
-            Path { path in
-                path.addArc(center: center, radius: hourMarkerRadius + (hourMarkerLineWidth / 2) + hourMarkerBorderExtraRadius, startAngle: .degrees(0), endAngle: .degrees(360), clockwise: false)
-            }
-            .strokedPath(.init(lineWidth: 0.3, lineCap: .round))
-            
-            Path { path in
-                path.addArc(center: center, radius: hourMarkerRadius - (hourMarkerLineWidth / 2) - hourMarkerBorderExtraRadius, startAngle: .degrees(0), endAngle: .degrees(360), clockwise: false)
-
-                path.addArc(center: center, radius: hourMarkerRadius + (hourMarkerLineWidth / 2) + hourMarkerBorderExtraRadius, startAngle: .degrees(360), endAngle: .degrees(0), clockwise: true)
->>>>>>> 77f9af4e
             }
             .foregroundColor(Color.black)
             .opacity(0.1)
-            
+
             Path { path in
                 path.addArc(center: center, radius: hourMarkerRadius, startAngle: .degrees(Double(hourDegree.0 + Int(hourMarkerLineWidth / 2))), endAngle: .degrees(Double(hourDegree.1 - Int(hourMarkerLineWidth / 2))), clockwise: false)
-<<<<<<< HEAD
-=======
-            }
-            .strokedPath(.init(lineWidth: hourMarkerLineWidth + 0.5, lineCap: .round))
-            .foregroundColor(Color.black)
-            
-            Path { path in
-                path.addArc(center: center, radius: hourMarkerRadius, startAngle: .degrees(Double(hourDegree.0 + Int(hourMarkerLineWidth / 2))), endAngle: .degrees(Double(hourDegree.1 - Int(hourMarkerLineWidth / 2))), clockwise: false)
->>>>>>> 77f9af4e
             }
             .strokedPath(.init(lineWidth: hourMarkerLineWidth, lineCap: .round))
             .foregroundColor(Color(hue: 0.3786, saturation: 0.6959, brightness: 0.8510))
@@ -221,7 +187,7 @@
             }
             .strokedPath(.init(lineWidth: 5, lineCap: .round))
             .foregroundColor(colorScheme == .light ? Color.black : Color.white)
-            
+
             Path { path in
                 path.move(to: center)
                 path.addLine(to: CGPoint(x: currentHourXCoord, y: currentHourYCoord))
